import os
import subprocess
from pathlib import Path

def init_graphviz():
    # Try apt-get (Debian/Ubuntu) first
    print("Attempting to install Graphviz using apt-get...")
    subprocess.run("apt-get update", shell=True, check=True)
    subprocess.run("apt-get install -y graphviz", shell=True, check=True)

    # Verify installation
    version = subprocess.run("dot -V", shell=True, check=True, 
                           capture_output=True, text=True)
    print(f"Graphviz installed successfully: {version.stderr}")

    # # Add to PATH if needed
    graphviz_paths = ["/usr/local/bin", "/usr/bin"]
    for path in graphviz_paths:
        if os.path.exists(path) and path not in os.environ['PATH']:
            os.environ['PATH'] = f"{os.environ['PATH']}:{path}"

        
def init_latex():
    try:
        # Install TinyTeX
        subprocess.run("wget -qO- 'https://yihui.org/tinytex/install-bin-unix.sh' | sh", shell=True, check=True)
        
        # Add to PATH
        home = os.path.expanduser("~")
        os.environ['PATH'] = f"{os.environ['PATH']}:{home}/.TinyTeX/bin/x86_64-linux"
        
        # Install packages
        subprocess.run(f"{home}/.TinyTeX/bin/x86_64-linux/tlmgr update --self", shell=True, check=True)
        subprocess.run(f"{home}/.TinyTeX/bin/x86_64-linux/tlmgr install latexmk fancyhdr caption booktabs", shell=True, check=True)
        
        print("LaTeX setup completed successfully")
    except Exception as e:
        print(f"LaTeX setup failed: {e}")

def init_causallearn():
    subprocess.run("git submodule update --recursive", shell=True, check=True)

def install_packages():
    subprocess.run("pip install xges=='0.1.6'", shell=True, check=True)
    subprocess.run("pip install numba=='0.59.1'", shell=True, check=True)
    subprocess.run("pip install gcastle", shell=True, check=True)
    subprocess.run("pip install tigramite", shell=True, check=True)
    subprocess.run("pip install lingam=='1.9.1'", shell=True, check=True)
    subprocess.run("pip install CEM_LinearInf", shell=True, check=True)
    subprocess.run("pip install dotenv", shell=True, check=True)
    subprocess.run("pip install dcor", shell=True, check=True)
    subprocess.run("pip install xgboost", shell=True, check=True)
#Run initialization before importing plumbum
# init_latex()
# init_graphviz()
# init_causallearn()
# install_packages()

from dotenv import load_dotenv
load_dotenv(os.path.join(os.path.dirname(os.path.dirname(__file__)), '.env'))
import gradio as gr
import pandas as pd
import io
import os
import shutil
from datetime import datetime
import sys
from queue import Queue
import json 
import time 
import traceback
import pickle
import torch
import glob
current_dir = os.path.dirname(os.path.abspath(__file__))
demo_cases_path = os.path.join(current_dir, "demo_cases")
gr.set_static_paths(paths=[Path.cwd().absolute()/"Gradio/public"])

sys.path.append(os.path.dirname(os.path.dirname(os.path.abspath(__file__))))
from Gradio.demo_config import get_demo_config
from global_setting.Initialize_state import global_state_initialization
from preprocess.stat_info_functions import *
from preprocess.dataset import knowledge_info
from preprocess.eda_generation import EDA
from algorithm.filter import Filter
from algorithm.program import Programming
from algorithm.rerank import Reranker
from algorithm.hyperparameter_selector import HyperparameterSelector
from postprocess.judge import Judge
from postprocess.visualization import Visualization, convert_to_edges
from causal_analysis.inference import Analysis
from report.report_generation import Report_generation
from user.discuss import Discussion
from openai import OpenAI
from pydantic import BaseModel
from help_functions import *
from causal_analysis.help_functions import *

print('##########Initialize Global Variables##########')
# Global variables
UPLOAD_FOLDER = "./demo_data"


def update(info, key, value):
    new_info = info.copy()
    new_info[key] = value
    return new_info

#CURRENT_STAGE = 'initial_process'
MAX_CONCURRENT_REQUESTS = 5
MAX_QUEUE_SIZE = 10

# Demo dataset configs
DEMO_DATASETS = {
    "Abalone": {
        "name": "🐚 Real Dataset:Abalone",
        "path": "dataset/Abalone/Abalone.csv",
        "query": "Find causal relationships between physical measurements and age of abalone. The dataset contains numerical measurements of physical characteristics.",
    },
    "Sachs": {
        "name": "🧬 Real Dataset: Sachs",
        "path": "dataset/sachs/sachs.csv", 
        "query": "Discover causal relationships between protein signaling molecules. The data contains flow cytometry measurements of proteins and phospholipids."
    },
    "CCS Data": {
        "name": "📊 Real Dataset: CCS Data",
        "path": "dataset/CCS_Data/CCS_Data.csv",
        "query": "Analyze causal relationships between variables in the CCS dataset. The data contains multiple continuous variables."
    },
    "Earth Quakes": {
        "name": "🏚️ Real Dataset: Earth Quakes (Time-Series)", 
        "path": "dataset/earthquakes/earthquakes.csv",
        "query": "This is a Time-Series dataset, investigate causal factors affecting number of deaths. The data contains multiple continuous variables."
    },
    "Online Shop": {
        "name": "🛍️ Real Dataset: Online Shop (Time-Series)",
        "path": "dataset/onlineshop/2021online_shop.csv",
        "query": "This is a Time-Series dataset, Please discover the causal structure of different factors and profits."
    },
    "Linear_Gaussian": {
        "name": "🟦 Simulated Data: Linear Gaussian",
        "path": "dataset/Linear_Gaussian/Linear_Gaussian_data.csv",
        "query": "The data follows linear relationships with Gaussian noise. Please discover the causal structure."
    },
    "Linear_Nongaussian": {
        "name": "🟩 Simulated Data: Linear Non-Gaussian",
        "path": "dataset/Linear_Nongaussian/Linear_Nongaussian_data.csv", 
        "query": "The data follows linear relationships with non-Gaussian noise. Please discover the causal structure."
    }
}


def upload_file(file, REQUIRED_INFO):
    # TODO: add more complicated file unique ID handling
    date_time = datetime.now().strftime("%Y%m%d_%H%M%S")
    os.makedirs(os.path.join(UPLOAD_FOLDER, date_time, os.path.basename(file.name).replace('.csv', '')), exist_ok=True)

    target_path = os.path.join(UPLOAD_FOLDER, date_time, os.path.basename(file.name).replace('.csv', ''),
                               os.path.basename(file.name))
    REQUIRED_INFO = update(REQUIRED_INFO, 'target_path', target_path)
    output_dir = os.path.join(UPLOAD_FOLDER, date_time, os.path.basename(file.name).replace('.csv', ''))
    REQUIRED_INFO = update(REQUIRED_INFO, 'output_dir', output_dir)
    shutil.copy(file.name, target_path)
    return REQUIRED_INFO

def handle_file_upload(file, REQUIRED_INFO, CURRENT_STAGE, chatbot, file_upload_btn, download_btn):
    chatbot = chatbot.copy()
    try:
        if file.name.endswith('.csv'):
            df = pd.read_csv(file.name)
            REQUIRED_INFO = upload_file(file, REQUIRED_INFO)
            REQUIRED_INFO = update(REQUIRED_INFO, 'data_uploaded', True)
            CURRENT_STAGE = 'initial_process'
            bot_message = (f"✅ Successfully loaded CSV file with {len(df)} rows and {len(df.columns)} columns! \n"
                           "🤔 Please follow the guidances above for your initial query. \n"
                           "✨ It would be super helpful if you can include more relevant information, e.g., background/context/prior/statistical information!")
        else:
            bot_message = "❌ Please upload a CSV file."
        chatbot.append((None, bot_message))
        return REQUIRED_INFO, CURRENT_STAGE, chatbot, file_upload_btn, download_btn

    except Exception as e:
        error_message = f"❌ Error loading file: {str(e)}"
        chatbot.append((None, error_message))
        return chatbot, file_upload_btn, download_btn

def process_message(message, args, global_state, REQUIRED_INFO, CURRENT_STAGE, chat_history, download_btn):
    REQUIRED_INFO = update(REQUIRED_INFO, 'processing', True)
    # initial_process -> check sample size -> check missingness ratio and drop -> check correlation and drop -> check dimension and drop ->
    # stat analysis and algorithm -> user edit edges -> report generation
    try:
        if CURRENT_STAGE == 'initial_process':    
            print('check data upload')
            if not REQUIRED_INFO['data_uploaded']:
                chat_history.append((message, "Please upload your dataset first before proceeding."))
                yield args, global_state, REQUIRED_INFO, CURRENT_STAGE, chat_history, download_btn
            else:
                # Initialize config
                config = get_demo_config()
                config.data_file = REQUIRED_INFO['target_path']
                args.data_file = REQUIRED_INFO['target_path']
                for key, value in config.__dict__.items():
                    setattr(args, key, value)
                print('check initial query')
                config.initial_query = message
                chat_history, download_btn, REQUIRED_INFO, CURRENT_STAGE, args = process_initial_query(message, chat_history, download_btn, args, REQUIRED_INFO, CURRENT_STAGE)
                yield args, global_state, REQUIRED_INFO, CURRENT_STAGE, chat_history, download_btn
                if not REQUIRED_INFO['initial_query']:
                    return args, global_state, REQUIRED_INFO, CURRENT_STAGE, chat_history, download_btn
    
            # Initialize global state
            if REQUIRED_INFO['data_uploaded'] and REQUIRED_INFO['initial_query']:
                print('strart analysis')
                global_state = global_state_initialization(args)
                global_state.user_data.initial_query = message
                # Load data
                global_state.user_data.raw_data = pd.read_csv(REQUIRED_INFO['target_path'])
                global_state.user_data.raw_data.columns = [col.replace(' ', '_') for col in global_state.user_data.raw_data.columns]
                global_state.user_data.selected_features = global_state.user_data.raw_data.columns
                global_state.user_data.processed_data = global_state.user_data.raw_data
                if len(global_state.user_data.raw_data.columns) > 20:
                    chat_history.append((None, f"Do you have any important features you'd like us to focus on? "
                                            "These features will be prioritized and visualized in the upcoming analysis.\n\n"
                                            "Here are the features available in your dataset:\n"
                                            f"{', '.join(global_state.user_data.raw_data.columns)}"))
                    CURRENT_STAGE = 'important_feature_selection'
                    yield args, global_state, REQUIRED_INFO, CURRENT_STAGE, chat_history, download_btn
                    return args, global_state, REQUIRED_INFO, CURRENT_STAGE, chat_history, download_btn
                else:
                    chat_history.append((None, "These are all features in your dataset:\n"
                                            f"{', '.join(global_state.user_data.raw_data.columns)}"))
                    yield args, global_state, REQUIRED_INFO, CURRENT_STAGE, chat_history, download_btn
                    CURRENT_STAGE = 'preliminary_check'
                    global_state.user_data.important_features = []
                    
        if CURRENT_STAGE == 'important_feature_selection':
            ##### Collect Important Features #####
            args, global_state, REQUIRED_INFO, CURRENT_STAGE, chat_history, download_btn = parse_important_feature_query(message, chat_history, download_btn, CURRENT_STAGE, args, global_state, REQUIRED_INFO)
            print('important feature selection', global_state.user_data.important_features)
            yield args, global_state, REQUIRED_INFO, CURRENT_STAGE, chat_history, download_btn
            if CURRENT_STAGE != 'preliminary_check':
                return args, global_state, REQUIRED_INFO, CURRENT_STAGE, chat_history, download_btn
        
        if CURRENT_STAGE == 'preliminary_check':
            ##### Generate Preprocessing Table #####
            # Preprocessing - Step 1: Sample size checking
            n_row, n_col = global_state.user_data.raw_data.shape
            chat_history, download_btn, REQUIRED_INFO, CURRENT_STAGE, info = sample_size_check(n_row, n_col, chat_history, download_btn, REQUIRED_INFO, CURRENT_STAGE)
            yield args, global_state, REQUIRED_INFO, CURRENT_STAGE, chat_history, download_btn
            if CURRENT_STAGE != 'meaningful_feature':
                enough_sample = False 
            else:
                enough_sample = True
            # Preprocessing - Step 2: Meaningful Feature Checking
            chat_history, download_btn, global_state, CURRENT_STAGE = meaningful_feature_query(global_state,message,chat_history,download_btn,CURRENT_STAGE)
            yield args, global_state, REQUIRED_INFO, CURRENT_STAGE, chat_history, download_btn
            # Preprocessing - Step 3: Heterogeneity Checking
            chat_history, download_btn, global_state, CURRENT_STAGE = heterogeneity_query(global_state, message, chat_history, download_btn, CURRENT_STAGE, args)
            yield args, global_state, REQUIRED_INFO, CURRENT_STAGE, chat_history, download_btn
            # Preprocessing - Step 4: Accept CPDAG
            global_state.user_data.accept_CPDAG = True
            yield args, global_state, REQUIRED_INFO, CURRENT_STAGE, chat_history, download_btn
            # Preprocessing - Step 5: Missing Value Checking
            np_nan = np_nan_detect(global_state)
            # Preprocessing - Step 6: Remove Constant Features
            global_state = remove_constant(global_state)
            # Preprocessing - Step 7: Correlation Checking
            global_state, drop = correlation_check(global_state)

            tables = "We conduct the following preliminary checks on your dataset: \n"\
            f"""
| Sample size | Meaningful Feature | Heterogeneity | Accept CPDAG | Missing Value | Highly Correlated Features |
|:-----------:|:-------------------:|:-------------:|:------------:|:-------------:|:-------------:|
|{'✅ Enough' if enough_sample else '⚠️ Not Enough'}|{'✅ Yes' if global_state.user_data.meaningful_feature else '🚫 Simulated Data'}|{f'✅ {global_state.statistics.domain_index}' if global_state.statistics.domain_index else '🚫 No'}|{'✅ Accept'}|{'✅ No Missingness' if not np_nan else '⚠️ Missingness'}|{'✅ No Highly Correlated Features' if not global_state.user_data.high_corr_drop_features else '⚠️ Highly Correlated Features'}|
"""
            chat_history.append((None, tables))
            texts = ""
            if not global_state.user_data.meaningful_feature:
                texts += "- No meaningful features are detected in your dataset, we will treat it as a simulated dataset.\n"
            if global_state.statistics.domain_index:
                texts += (
        f"- The dataset is **heterogeneous**, meaning it contains samples collected under different conditions or domains (such as time, location, or experimental setup). "
        f"  → The column **`{global_state.statistics.domain_index}`** is identified as the **domain index**, indicating the domain or environment each sample belongs to.\n"
        "Please note that the domain index is set by LLM, please set 'heterogeneity' to be False if you think it is not heterogeneous.\n"
    )
            if not np_nan:
                texts += "- We have not found NA values in your dataset. If you have the specific value that represents NA like 0, then you can provide it.\n"
            else:
                info, global_state, CURRENT_STAGE = drop_spare_features(chat_history, download_btn, global_state, REQUIRED_INFO, CURRENT_STAGE)
                texts += f"- {info}\n"
            if global_state.user_data.high_corr_drop_features: # group
                # if drop:
                #     texts += f"- We will drop {', '.join(list(set(global_state.user_data.high_corr_drop_features)))} due to the fact that they are highly correlated with other features."
                # else:
                texts += "- The following variables are highly correlated with others: \n"\
                                        f"{', '.join(list(set(global_state.user_data.high_corr_drop_features)))}"
            chat_history.append((None, texts))
            # print('preliminary check', global_state.user_data.selected_features)
            yield args, global_state, REQUIRED_INFO, CURRENT_STAGE, chat_history, download_btn
            if not enough_sample:
                texts += "- " + info 
                chat_history.append((None, texts))
            else:
                modify_prompt = "You can modify the result above following the template below; Otherwise please input 'NO'. \n"\
                                """
    meaningful_feature (True/False): Set to `True` if your dataset contains real, meaningful features. Set to `False` if it's simulated data.
    accept_CPDAG (True/False): Set to `True` to proceed with causal discovery using the CPDAG method.
    heterogeneity (True/False): Set to `True` if your data comes from different domains (e.g. locations, experiments). 
    domain_index (column name/False): Specify the name of the column that indicates the domain (e.g. `hospital_id`, `time_group`). Only set this if `heterogeneity` is `True`.
    missing_value (value/False): If your dataset uses a special value (like 0, -1, or missing) to represent missing data, specify it here. Otherwise, use `False`.
                                 """
                chat_history.append((None, modify_prompt))
                CURRENT_STAGE = 'preliminary_feedback'
            yield args, global_state, REQUIRED_INFO, CURRENT_STAGE, chat_history, download_btn
            return args, global_state, REQUIRED_INFO, CURRENT_STAGE, chat_history, download_btn

        if CURRENT_STAGE == 'reupload_dataset':
            chat_history, download_btn, REQUIRED_INFO, upload = parse_reupload_query(message, chat_history, download_btn, REQUIRED_INFO, 'visual_dimension_check')
            yield args, global_state, REQUIRED_INFO, CURRENT_STAGE, chat_history, download_btn
            if upload:
                chat_history.append((None, f"🔄 Press Enter to confirm Reuploading the dataset..."))
                yield args, global_state, REQUIRED_INFO, CURRENT_STAGE, chat_history, download_btn
                return process_message(message, args, global_state, REQUIRED_INFO, CURRENT_STAGE, chat_history, download_btn)
            
        if CURRENT_STAGE == 'preliminary_feedback':
            chat_history.append((message, None)) 
            global_state, text = parse_preliminary_feedback(chat_history, download_btn, global_state, REQUIRED_INFO, CURRENT_STAGE, message)
            print('preliminary_feedback meaningful feature', global_state.user_data.meaningful_feature)
            if text != "":
                chat_history.append((None, text))
            else:
                chat_history.append((None, "✅ We do not receive any feedback from you."))
            CURRENT_STAGE = 'visual_dimension_check'
            yield args, global_state, REQUIRED_INFO, CURRENT_STAGE, chat_history, download_btn

        if CURRENT_STAGE == 'visual_dimension_check':
            ## Preprocess Step 4: Choose Visualization Variables
            # High Dimensional Case: let user choose variables   highlight chosen variables
            # if len(global_state.user_data.processed_data.columns) > 20:
            if len(global_state.user_data.selected_features) > 20:
                if len(global_state.user_data.important_features) > 20 or len(global_state.user_data.important_features) == 0:
                    CURRENT_STAGE = 'variable_selection'
                    if REQUIRED_INFO["interactive_mode"]:
                        chat_history.append((None, "Dimension Checking Summary:\n"\
                                            "💡 There are many variables in your dataset, please follow the template below to choose variables you care about for visualization: \n"
                                                "1. Please seperate each variables with a semicolon and restrict the number within 20; \n"
                                                "2. Please choose among the following variables: \n"
                                                f"{';'.join(global_state.user_data.selected_features)} \n"
                                                "3. Templete: PKA; Jnk; PIP2; PIP3; Mek \n"
                                                "4. If you want LLM help you to decide, please enter 'LLM'."))
                        yield args, global_state, REQUIRED_INFO, CURRENT_STAGE, chat_history, download_btn
                        return args, global_state, REQUIRED_INFO, CURRENT_STAGE, chat_history, download_btn
                    else: 
                        chat_history.append((None, "Dimension Checking Summary:\n"\
                                            "💡 There are many variables in your dataset, we will randomly choose 20 variables among selected important variables to visualize."))
                        yield args, global_state, REQUIRED_INFO, CURRENT_STAGE, chat_history, download_btn
                else: # Only visualize variables user care about
                    chat_history.append((None, "Dimension Checking Summary:\n"\
                                         "💡 Because of the high dimensionality, We will only visualize 20 variables and include variables you care about."))
                    other_variables = list(set(global_state.user_data.selected_features) - (set(global_state.user_data.selected_features)&set(global_state.user_data.important_features)))
                    if global_state.statistics.heterogeneous and global_state.statistics.domain_index is not None:
                        other_variables = [var for var in other_variables if var != global_state.statistics.domain_index]
                    remaining_num = 20 - len(global_state.user_data.important_features)
                    global_state.user_data.visual_selected_features = other_variables[:remaining_num+1]
                    global_state.user_data.visual_selected_features.extend(global_state.user_data.important_features)
                    CURRENT_STAGE = 'knowledge_generation'
                    yield args, global_state, REQUIRED_INFO, CURRENT_STAGE, chat_history, download_btn
            else: 
                global_state.user_data.visual_selected_features = global_state.user_data.selected_features
                chat_history.append((None, "Dimension Checking Summary:\n"\
                                     "💡 The dimension of your dataset is not too large, We will visualize all variables in the dataset."))
                yield args, global_state, REQUIRED_INFO, CURRENT_STAGE, chat_history, download_btn
                CURRENT_STAGE = 'knowledge_generation'
                yield args, global_state, REQUIRED_INFO, CURRENT_STAGE, chat_history, download_btn

        if CURRENT_STAGE == 'variable_selection':
            print('select variable')
            if REQUIRED_INFO["interactive_mode"]:
                chat_history.append((message, None))
                yield args, global_state, REQUIRED_INFO, CURRENT_STAGE, chat_history, download_btn
                if message.upper() == 'LLM' or message == '':
                    var_list, chat_history = LLM_var_selection(message, global_state, chat_history)
                    CURRENT_STAGE = 'knowledge_generation'
                else:
                    var_list, chat_history, download_btn, global_state, REQUIRED_INFO, CURRENT_STAGE = parse_var_selection_query(message, chat_history, download_btn, 'knowledge_generation', args, global_state, REQUIRED_INFO, CURRENT_STAGE)
                # Update the selected variables
                if global_state.statistics.heterogeneous and global_state.statistics.domain_index is not None:
                    var_list = [var for var in var_list if var != global_state.statistics.domain_index]
                global_state.user_data.visual_selected_features = var_list
                yield args, global_state, REQUIRED_INFO, CURRENT_STAGE, chat_history, download_btn
        
        if CURRENT_STAGE == 'knowledge_generation':
            # Knowledge generation
            if args.data_mode == 'real':
                chat_history.append(("🌍 Generate background knowledge based on the dataset you provided...", None))
                yield args, global_state, REQUIRED_INFO, CURRENT_STAGE, chat_history, download_btn
                global_state = knowledge_info(args, global_state)
                # global_state.user_data.knowledge_docs = "This is fake domain knowledge for debugging purposes."
                # global_state.user_data.knowledge_docs_for_user = "This is fake domain knowledge for debugging purposes."
                knowledge_clean = str(global_state.user_data.knowledge_docs_for_user).replace("[", "").replace("]", "").replace('"',"").replace("\\n\\n", "\n\n").replace("\\n", "\n").replace("'", "")
                chat_history.append((None, knowledge_clean))
                yield args, global_state, REQUIRED_INFO, CURRENT_STAGE, chat_history, download_btn
                # if REQUIRED_INFO["interactive_mode"]: 
                #     chat_history.append((None, 'If you have some more background information you want to add, please enter it here! Type No to skip this step. \n'
                #                          'Example Knowledge: Variable A can be the cause for Variable B.'))
                #     CURRENT_STAGE = 'check_user_background'
                #     yield args, global_state, REQUIRED_INFO, CURRENT_STAGE, chat_history, download_btn
                #     return args, global_state, REQUIRED_INFO, CURRENT_STAGE, chat_history, download_btn
                # else:
                CURRENT_STAGE = 'stat_analysis'
            else:
                global_state = knowledge_info(args, global_state)
                CURRENT_STAGE = 'stat_analysis'

        #checks the validity of the user's information
        if CURRENT_STAGE == 'check_user_background':
            message = message.strip()
            if message.lower() == 'no' or message == '':
                CURRENT_STAGE = 'stat_analysis'
            else:
                global_state.user_data.knowledge_docs += message
                chat_history.append((message, "✅ Successfully added your provided information!"))
                time.sleep(0.5)
                CURRENT_STAGE = 'stat_analysis'   

        if CURRENT_STAGE == 'stat_analysis':
            # Statistical Analysis: Time Series
            chat_history.append((None, "Please indicate whether your dataset is Time-Series and set your time lag: \n"\
                                           "1️⃣ Clarify whether it is a Time-Series dataset;\n"\
                                           "2️⃣ If it is a Time-Series dataset, set your time lag  by yourself or input 'default' if you want the time lag to be set automatically;\n"\
                                           "3️⃣ Leave the time_lag as None if it is not a Time-Series dataset.\n"
                                           """
    is_time_series: True/False
    time_lag: [an integer] / default / None
                                           """))
            CURRENT_STAGE = 'ts_check'
            yield args, global_state, REQUIRED_INFO, CURRENT_STAGE, chat_history, download_btn
            return args, global_state, REQUIRED_INFO, CURRENT_STAGE, chat_history, download_btn
        
        if CURRENT_STAGE == 'ts_check':
            chat_history.append((message, None))
            yield args, global_state, REQUIRED_INFO, CURRENT_STAGE, chat_history, download_btn
            chat_history, download_btn, global_state, REQUIRED_INFO, CURRENT_STAGE = parse_ts_query(message, chat_history, download_btn, global_state, REQUIRED_INFO, CURRENT_STAGE)
            yield args, global_state, REQUIRED_INFO, CURRENT_STAGE, chat_history, download_btn

        if CURRENT_STAGE == 'ts_check_done':
            chat_history.append(
                (f"📈 Run statistical analysis on Dataset {REQUIRED_INFO['target_path'].split('/')[-1].replace('.csv', '')}...", None))
            yield args, global_state, REQUIRED_INFO, CURRENT_STAGE, chat_history, download_btn

            user_linear = global_state.statistics.linearity
            user_gaussian = global_state.statistics.gaussian_error
            # print('stat_analysis', global_state.user_data.selected_features)
            global_state = stat_info_collection(global_state)
            print('stat_analysis', global_state.user_data.processed_data.columns)
            print('stat_analysis', global_state.user_data.selected_features)
            global_state.statistics.description = convert_stat_info_to_text(global_state.statistics)

            if global_state.statistics.data_type == "Continuous":
                if user_linear is None:
                    chat_history.append(("✍️ Generate residuals plots ...", None))
                    yield args, global_state, REQUIRED_INFO, CURRENT_STAGE, chat_history, download_btn
                    chat_history.append((None, (f'{global_state.user_data.output_graph_dir}/residuals_plot.jpg',)))
                    yield args, global_state, REQUIRED_INFO, CURRENT_STAGE, chat_history, download_btn
                if user_gaussian is None:
                    chat_history.append(("✍️ Generate Q-Q plots ...", None))
                    yield args, global_state, REQUIRED_INFO, CURRENT_STAGE, chat_history, download_btn
                    chat_history.append((None, (f'{global_state.user_data.output_graph_dir}/qq_plot.jpg',)))
                    yield args, global_state, REQUIRED_INFO, CURRENT_STAGE, chat_history, download_btn

            chat_history.append((None, global_state.statistics.description))
            yield args, global_state, REQUIRED_INFO, CURRENT_STAGE, chat_history, download_btn
            if REQUIRED_INFO["interactive_mode"]:
                info = 'Here we just finished statistical Analysis for the dataset! Please enter anything you want to correct! Or type NO to skip this step.\n'
                if global_state.statistics.time_series:
                    info += """
                    Template:
                    linearity: True/False
                    gaussian_error: True/False
                    """
                else:
                    info += """
                    Template:
                    linearity: True/False
                    gaussian_error: True/False
                    heterogeneous: True/False
                    domain_index: variable name of your domain index
                    """
                chat_history.append((info, None))
                
                CURRENT_STAGE = 'check_user_feedback'
                yield args, global_state, REQUIRED_INFO, CURRENT_STAGE, chat_history, download_btn
                return args, global_state, REQUIRED_INFO, CURRENT_STAGE, chat_history, download_btn
            else:
                CURRENT_STAGE = 'eda_generation'
               
        #  process the user feedback
        if CURRENT_STAGE == 'check_user_feedback':
            chat_history.append((message, None))
            yield args, global_state, REQUIRED_INFO, CURRENT_STAGE, chat_history, download_btn
            message = message.strip()
            if message.lower() == 'no' or message == '':
                    CURRENT_STAGE = 'eda_generation'
            else:
                with open('global_setting/state.py', 'r') as file:
                    file_content = file.read()
                prompt = f"""
                I need to update variables in the Statistics class in the provided file according to user's input. 
                Help me to identify which variables need to be updated and save it in a json.
                If no changes are required or the input is not valid, return an empty dictionary.
                The keys in the json should be the variable names, and the values should be the new values. 
                Only return a json that can be parsed directly, do not include ```json
                message: {message} 
                file: {file_content}
                """
                parsed_response = LLM_parse_query(args, None, prompt, message)
                try:
                    changes = json.loads(parsed_response)
                    for key, value in changes.items():
                        if hasattr(global_state.statistics, key):
                            setattr(global_state.statistics, key, value)
                        else:
                            print(f"Warning: Statistics has no attribute '{key}'")
                    global_state.statistics.description = convert_stat_info_to_text(global_state.statistics)
                    print(global_state.statistics)
                    print(global_state.statistics.description)
                except RuntimeError as e:
                    print(e)
                    chat_history.append(None, "That information may not be correct, please try again or type Quit to skip.")
                    return args, global_state, REQUIRED_INFO, CURRENT_STAGE, chat_history, download_btn

                CURRENT_STAGE = 'eda_generation'
                chat_history.append((None, "✅ Successfully updated the settings according to your need!"))
            yield args, global_state, REQUIRED_INFO, CURRENT_STAGE, chat_history, download_btn

        if CURRENT_STAGE == 'eda_generation':
            # EDA Generation
            chat_history.append(("🔍 Run exploratory data analysis...", None))
            yield args, global_state, REQUIRED_INFO, CURRENT_STAGE, chat_history, download_btn
            print('eda_generation', global_state.user_data.processed_data.columns)
            print('eda_generation', global_state.user_data.selected_features)
            my_eda = EDA(global_state)
            my_eda.generate_eda()
            if global_state.statistics.time_series:
                chat_history.append((None, (f'{global_state.user_data.output_graph_dir}/eda_lag_correlation.jpg',)))
                # chat_history.append((None, (f'{global_state.user_data.output_graph_dir}/eda_ts_diagnostics.jpg',)))
                matching_ts_diagnostics_files = glob.glob(f"{global_state.user_data.output_graph_dir}/eda_ts_diagnostics_*")
                for file in matching_ts_diagnostics_files:
                    chat_history.append((None, (file,)))
            else:
                chat_history.append((None, (f'{global_state.user_data.output_graph_dir}/eda_corr.jpg',)))
                chat_history.append((None, (f'{global_state.user_data.output_graph_dir}/eda_additional.jpg',)))
                chat_history.append((None, (f'{global_state.user_data.output_graph_dir}/eda_dist.jpg',)))
            yield args, global_state, REQUIRED_INFO, CURRENT_STAGE, chat_history, download_btn
            CURRENT_STAGE = 'algo_selection'

        if CURRENT_STAGE == 'algo_selection':    
        # Algorithm Selection
            if global_state.algorithm.selected_algorithm is None:
                chat_history.append(("🤖 Select optimal causal discovery algorithm and its hyperparameter...", None))
                yield args, global_state, REQUIRED_INFO, CURRENT_STAGE, chat_history, download_btn
                filter = Filter(args)
                global_state = filter.forward(global_state)
                reranker = Reranker(args)
                global_state = reranker.forward(global_state)
                chat_history.append((None, f"✅ Selected algorithm: {global_state.algorithm.selected_algorithm}"))
                alg_reason = global_state.algorithm.algorithm_candidates[global_state.algorithm.selected_algorithm]
                global_state.algorithm.selected_reason = \
                    (
                    f"\n\n{alg_reason['description']}\n\n"
                    f"\n{alg_reason['justification']}"
                )
                chat_history.append((None, f"🤔 Algorithm selection reasoning: {global_state.algorithm.selected_reason}"))
                yield args, global_state, REQUIRED_INFO, CURRENT_STAGE, chat_history, download_btn

                if REQUIRED_INFO["interactive_mode"]:
                    CURRENT_STAGE = 'user_algo_selection'
                    from Gradio.algo_context import TABULAR_CUDA, TABULAR_CPU, TS
                    if global_state.statistics.time_series: 
                        chat_history.append((None, TS))
                    else:
                        if torch.cuda.is_available():
                            chat_history.append((None, TABULAR_CUDA))
                        else:
                            chat_history.append((None, TABULAR_CPU))
                    yield args, global_state, REQUIRED_INFO, CURRENT_STAGE, chat_history, download_btn
                    return args, global_state, REQUIRED_INFO, CURRENT_STAGE, chat_history, download_btn
                else:           
                    CURRENT_STAGE = 'hyperparameter_selection'     
            else:
                chat_history.append((None, f"✅ Selected algorithm: {global_state.algorithm.selected_algorithm}"))
                chat_history.append(
                    ("🤖 Select optimal hyperparameter for your selected causal discovery algorithm...", None))
                CURRENT_STAGE = 'hyperparameter_selection'  
                yield args, global_state, REQUIRED_INFO, CURRENT_STAGE, chat_history, download_btn

        if CURRENT_STAGE == 'user_algo_selection': 
            if global_state.statistics.time_series:
                permitted_algo_list = ['PCMCI', 'DYNOTEARS', 'NTSNOTEARS', 'VARLiNGAM'] 
            else:
                if torch.cuda.is_available():
                    permitted_algo_list= ['PC', 'PCParallel', 'AcceleratedPC', 'FCI', 'CDNOD', 'AcceleratedCDNOD',
                                    'InterIAMB', 'BAMB', 'HITONMB', 'IAMBnPC', 'MBOR',
                                    'GES', 'FGES', 'XGES', 'GRaSP',
                                    'GOLEM', 'CALM', 'CORL', 'NOTEARSLinear', 'NOTEARSNonlinear',
                                    'DirectLiNGAM', 'AcceleratedLiNGAM', 'ICALiNGAM']
                else:
                    permitted_algo_list= ['PC', 'PCParallel', 'FCI', 'CDNOD',
                                    'InterIAMB', 'BAMB', 'HITONMB', 'IAMBnPC', 'MBOR',
                                    'GES', 'FGES', 'XGES', 'GRaSP',
                                    'GOLEM', 'CALM', 'CORL', 'NOTEARSLinear', 'NOTEARSNonlinear',
                                    'DirectLiNGAM', 'ICALiNGAM']
                
            if REQUIRED_INFO["interactive_mode"]:
                chat_history.append((message, None))
                yield args, global_state, REQUIRED_INFO, CURRENT_STAGE, chat_history, download_btn
                global_state, chat_history, CURRENT_STAGE = parse_algo_selection(message, global_state, chat_history)
                yield args, global_state, REQUIRED_INFO, CURRENT_STAGE, chat_history, download_btn
                if CURRENT_STAGE != 'hyperparameter_selection':
                    return args, global_state, REQUIRED_INFO, CURRENT_STAGE, chat_history, download_btn
                    
        if CURRENT_STAGE == 'hyperparameter_selection':  
            hp_selector = HyperparameterSelector(args)
            global_state = hp_selector.forward(global_state)
            hyperparameter_text, global_state = generate_hyperparameter_text(global_state)
            chat_history.append(
                (None,
                f"📖 Hyperparameters for the selected algorithm {global_state.algorithm.selected_algorithm}: \n\n {hyperparameter_text}"))
            yield args, global_state, REQUIRED_INFO, CURRENT_STAGE, chat_history, download_btn

            if REQUIRED_INFO["interactive_mode"]:
                CURRENT_STAGE = 'user_param_selection'
                chat_history = prepare_hyperparameter_text(global_state, chat_history)
                yield args, global_state, REQUIRED_INFO, CURRENT_STAGE, chat_history, download_btn
                return args, global_state, REQUIRED_INFO, CURRENT_STAGE, chat_history, download_btn
            else:           
                CURRENT_STAGE = 'algo_running'  

        if CURRENT_STAGE == 'user_param_selection':  
            
            if REQUIRED_INFO["interactive_mode"]:
                chat_history.append((message, None))
                yield args, global_state, REQUIRED_INFO, CURRENT_STAGE, chat_history, download_btn
                chat_history, download_btn, global_state, REQUIRED_INFO, CURRENT_STAGE = parse_hyperparameter_query(args, message, chat_history, download_btn, global_state, REQUIRED_INFO, CURRENT_STAGE)
                yield args, global_state, REQUIRED_INFO, CURRENT_STAGE, chat_history, download_btn
                if CURRENT_STAGE != 'algo_running':
                    return args, global_state, REQUIRED_INFO, CURRENT_STAGE, chat_history, download_btn
        
        # Causal Discovery
        if CURRENT_STAGE == 'algo_running':   
            chat_history.append(("🔄 Run causal discovery algorithm...", None))
            yield args, global_state, REQUIRED_INFO, CURRENT_STAGE, chat_history, download_btn
            programmer = Programming(args)
            global_state = programmer.forward(global_state)
            CURRENT_STAGE = 'initial_graph'
        # Visualization for Initial Graph
        if CURRENT_STAGE == 'initial_graph':  
            chat_history.append(("📊 Generate causal graph visualization...", None))
            yield args, global_state, REQUIRED_INFO, CURRENT_STAGE, chat_history, download_btn
            my_visual_initial = Visualization(global_state)
            if global_state.results.raw_pos is None:
                data_idx = [global_state.user_data.processed_data.columns.get_loc(var) for var in global_state.user_data.visual_selected_features]
                print(global_state.results.converted_graph)
                pos = my_visual_initial.get_pos(global_state.results.converted_graph[data_idx, :][:, data_idx])
                global_state.results.raw_pos = pos
            # if global_state.user_data.ground_truth is not None:
            #     my_visual_initial.plot_pdag(global_state.user_data.ground_truth, f'{global_state.algorithm.selected_algorithm}_true_graph.jpg', global_state.results.raw_pos)
            #     my_visual_initial.plot_pdag(global_state.user_data.ground_truth, f'{global_state.algorithm.selected_algorithm}_true_graph.pdf', global_state.results.raw_pos)
            #     chat_history.append((None, (f'{global_state.user_data.output_graph_dir}/{global_state.algorithm.selected_algorithm}_true_graph.jpg',)))
            #     yield args, global_state, REQUIRED_INFO, CURRENT_STAGE, chat_history, download_btn 
            if global_state.statistics.time_series:
                if global_state.results.lagged_graph is not None:
                    print('lagged graph', global_state.results.lagged_graph)
                    my_visual_initial.plot_lag_pdag(global_state.results.lagged_graph, val_matrix=None, save_path=f'{global_state.algorithm.selected_algorithm}_timelag_graph.jpg')
                    my_visual_initial.plot_lag_pdag(global_state.results.lagged_graph, val_matrix=None, save_path=f'{global_state.algorithm.selected_algorithm}_timelag_graph.pdf')
                    chat_history.append((None, (f'{global_state.user_data.output_graph_dir}/{global_state.algorithm.selected_algorithm}_timelag_graph.jpg',)))
                    yield args, global_state, REQUIRED_INFO, CURRENT_STAGE, chat_history, download_btn
                else:
                    print('lagged graph is None')
            if global_state.results.converted_graph is not None:
                my_visual_initial.plot_pdag(global_state.results.converted_graph, f'{global_state.algorithm.selected_algorithm}_initial_graph.jpg', global_state.results.raw_pos)
                my_visual_initial.plot_pdag(global_state.results.converted_graph, f'{global_state.algorithm.selected_algorithm}_initial_graph.pdf', global_state.results.raw_pos)
                chat_history.append((None, (f'{global_state.user_data.output_graph_dir}/{global_state.algorithm.selected_algorithm}_initial_graph.jpg',)))
                yield args, global_state, REQUIRED_INFO, CURRENT_STAGE, chat_history, download_btn
                my_report = Report_generation(global_state, args)
                global_state.results.raw_edges = convert_to_edges(global_state.algorithm.selected_algorithm, global_state.user_data.processed_data.columns, global_state.results.converted_graph)
                global_state.logging.graph_conversion['initial_graph_analysis'] = my_report.graph_effect_prompts()
                analysis_clean = global_state.logging.graph_conversion['initial_graph_analysis'].replace('"',"").replace("\\n\\n", "\n\n").replace("\\n", "\n").replace("'", "")
                print(analysis_clean)
                chat_history.append((None, analysis_clean))
                yield args, global_state, REQUIRED_INFO, CURRENT_STAGE, chat_history, download_btn

                if REQUIRED_INFO["interactive_mode"]:
                    if global_state.user_data.meaningful_feature:
                        chat_history.append((None, "Do you want to further prune the initial graph with LLM and analyze the graph reliability? (It may take some time for large dataset)"))
                        CURRENT_STAGE = 'LLM_prune'
                        yield args, global_state, REQUIRED_INFO, CURRENT_STAGE, chat_history, download_btn
                        return args, global_state, REQUIRED_INFO, CURRENT_STAGE, chat_history, download_btn
                    else:
                        CURRENT_STAGE = 'retry_algo'
                        yield args, global_state, REQUIRED_INFO, CURRENT_STAGE, chat_history, download_btn
                else:
                    CURRENT_STAGE = 'revise_graph'

        if CURRENT_STAGE == 'LLM_prune':
            chat_history.append((message, None))
            yield args, global_state, REQUIRED_INFO, CURRENT_STAGE, chat_history, download_btn
            
            class Indicator(BaseModel):
                        indicator: bool
            prompt = """You are a helpful assistant, please identify whether user want to further continue the task and save the boolean result in indicator. """
            parsed_response = LLM_parse_query(args, Indicator, prompt, message)
            indicator = parsed_response.indicator
            if indicator:
                CURRENT_STAGE = 'revise_graph'
            else: 
                global_state.results.revised_graph = global_state.results.converted_graph
                global_state.results.llm_errors = {'direct_record':None, 'forbid_record': None}
                global_state.results.bootstrap_probability = None
                CURRENT_STAGE = 'user_prune'

        # Evaluation for Initial Graph
        if CURRENT_STAGE == 'revise_graph':  
            chat_history.append(("📝 Evaluate and Revise the initial result...", None))
            yield args, global_state, REQUIRED_INFO, CURRENT_STAGE, chat_history, download_btn
            try:
                judge = Judge(global_state, args)
                global_state = judge.forward(global_state, 'cot_all_relation', 1)
            except Exception as e:
                print('error during judging:', e)
                # traceback.print_exc()
                judge = Judge(global_state, args)
                global_state = judge.forward(global_state, 'cot_all_relation', 1) 
            my_visual_revise = Visualization(global_state)
            global_state.results.revised_edges = convert_to_edges(global_state.algorithm.selected_algorithm, global_state.user_data.processed_data.columns, global_state.results.revised_graph)
            # Plot Bootstrap Heatmap
            paths = my_visual_revise.boot_heatmap_plot()
            chat_history.append(
                (None, f"The following heatmaps show the confidence probability we have on different kinds of edges in the original graph produced by {global_state.algorithm.selected_algorithm} algorithm."))
            yield args, global_state, REQUIRED_INFO, CURRENT_STAGE, chat_history, download_btn
            for path in paths:
                chat_history.append((None, (path,)))
                yield args, global_state, REQUIRED_INFO, CURRENT_STAGE, chat_history, download_btn
            if args.data_mode=='real':
                # Plot Revised Graph
                if global_state.results.revised_graph is not None:
                    my_visual_revise.plot_pdag(global_state.results.revised_graph, f'{global_state.algorithm.selected_algorithm}_revised_graph.pdf', global_state.results.raw_pos)
                    my_visual_revise.plot_pdag(global_state.results.revised_graph, f'{global_state.algorithm.selected_algorithm}_revised_graph.jpg', global_state.results.raw_pos)
                    chat_history.append((None, f"This is the revised graph with Bootstrap and LLM techniques"))
                    yield args, global_state, REQUIRED_INFO, CURRENT_STAGE, chat_history, download_btn
                    chat_history.append((None, (f'{global_state.user_data.output_graph_dir}/{global_state.algorithm.selected_algorithm}_revised_graph.jpg',)))
                    yield args, global_state, REQUIRED_INFO, CURRENT_STAGE, chat_history, download_btn
                    # Refutation Graph
                    chat_history.append(("📝 Evaluate the reliability of the revised result...", None))
                    yield args, global_state, REQUIRED_INFO, CURRENT_STAGE, chat_history, download_btn
                    global_state.results.refutation_analysis = judge.graph_refutation(global_state)
                    chat_history.append((None, (f'{global_state.user_data.output_graph_dir}/refutation_graph.jpg',)))
                    yield args, global_state, REQUIRED_INFO, CURRENT_STAGE, chat_history, download_btn
                    chat_history.append((None, global_state.results.refutation_analysis))
                    yield args, global_state, REQUIRED_INFO, CURRENT_STAGE, chat_history, download_btn
            
            chat_history.append((None, "✅ Causal discovery analysis completed"))
            yield args, global_state, REQUIRED_INFO, CURRENT_STAGE, chat_history, download_btn
            CURRENT_STAGE = 'user_prune'
        
        if CURRENT_STAGE == 'user_prune':
            if REQUIRED_INFO["interactive_mode"]:
                CURRENT_STAGE = 'user_postprocess'
                chat_history.append((None, "If you are not satisfied with the causal graph, please tell us which edges you want to forbid or add, and we will revise the graph according to your instruction. \n"
                                            "Please follow the templete below, otherwise your input cannot be parsed. \n"
                                            "Add Edges: A1->A2; A3->A4; ... \n"
                                            "Forbid Edges: F1->F2; F3->F4; ... \n"
                                            "Orient Edges: O1->O2; O3->O4; ... \n"
                                            "Or Enter NO to move on to next step\n"))
                yield args, global_state, REQUIRED_INFO, CURRENT_STAGE, chat_history, download_btn
                return args, global_state, REQUIRED_INFO, CURRENT_STAGE, chat_history, download_btn
            else:
                with open(f'{global_state.user_data.output_graph_dir}/{global_state.algorithm.selected_algorithm}_global_state.pkl', 'wb') as f:
                    pickle.dump(global_state, f)
                #global_state.logging.global_state_logging.append(global_state.algorithm.selected_algorithm)
                from Gradio.algo_context import TABULAR_CUDA, TABULAR_CPU, TS
                if global_state.statistics.time_series: 
                    chat_history.append((None, TS))
                else:
                    if torch.cuda.is_available():
                        chat_history.append((None, TABULAR_CUDA))
                    else:
                        chat_history.append((None, TABULAR_CPU))
                CURRENT_STAGE = 'retry_algo'
                yield args, global_state, REQUIRED_INFO, CURRENT_STAGE, chat_history, download_btn
                return args, global_state, REQUIRED_INFO, CURRENT_STAGE, chat_history, download_btn                

        if CURRENT_STAGE == 'user_postprocess':
            chat_history.append((message, "📝 Start to process your Graph Revision Query..."))
            yield args, global_state, REQUIRED_INFO, CURRENT_STAGE, chat_history, download_btn
            user_revise_dict, chat_history, download_btn, global_state, REQUIRED_INFO, CURRENT_STAGE = parse_user_postprocess(message, chat_history, download_btn, args, global_state, REQUIRED_INFO, CURRENT_STAGE)
            print('user_revise_dict', user_revise_dict)
            yield args, global_state, REQUIRED_INFO, CURRENT_STAGE, chat_history, download_btn
            if CURRENT_STAGE == 'postprocess_parse_done':
                judge = Judge(global_state, args) # check 4o and conditional independence
                global_state = judge.user_postprocess(user_revise_dict)
                my_visual_revise = Visualization(global_state)
                if global_state.results.revised_graph is not None:
                    my_visual_revise.plot_pdag(global_state.results.revised_graph, f'{global_state.algorithm.selected_algorithm}_revised_graph.pdf', global_state.results.raw_pos)
                    my_visual_revise.plot_pdag(global_state.results.revised_graph, f'{global_state.algorithm.selected_algorithm}_revised_graph.jpg', global_state.results.raw_pos)
                    chat_history.append((None, f"This is the revised graph according to your instruction."))
                    yield args, global_state, REQUIRED_INFO, CURRENT_STAGE, chat_history, download_btn
                    chat_history.append((None, (f'{global_state.user_data.output_graph_dir}/{global_state.algorithm.selected_algorithm}_revised_graph.jpg',)))
                    yield args, global_state, REQUIRED_INFO, CURRENT_STAGE, chat_history, download_btn
                    
                    chat_history.append((None, "Do you have further edges you want to edit?\n"))
                    CURRENT_STAGE = 'user_postprocess'
                    yield args, global_state, REQUIRED_INFO, CURRENT_STAGE, chat_history, download_btn
                    return args, global_state, REQUIRED_INFO, CURRENT_STAGE, chat_history, download_btn
                CURRENT_STAGE = 'retry_algo'
            elif CURRENT_STAGE == 'retry_algo':
                pass                
            else:
                return args, global_state, REQUIRED_INFO, CURRENT_STAGE, chat_history, download_btn 
            
            if CURRENT_STAGE == 'retry_algo':
                with open(f'{global_state.user_data.output_graph_dir}/{global_state.algorithm.selected_algorithm}_global_state.pkl', 'wb') as f:
                    pickle.dump(global_state, f)
                #global_state.logging.global_state_logging.append(global_state.algorithm.selected_algorithm)
                from Gradio.algo_context import TABULAR_CUDA, TABULAR_CPU, TS
                if global_state.statistics.time_series: 
                    chat_history.append((None, TS))
                else:
                    if torch.cuda.is_available():
                        chat_history.append((None, TABULAR_CUDA))
                    else:
                        chat_history.append((None, TABULAR_CPU))
                yield args, global_state, REQUIRED_INFO, CURRENT_STAGE, chat_history, download_btn
                return args, global_state, REQUIRED_INFO, CURRENT_STAGE, chat_history, download_btn

        if CURRENT_STAGE == 'retry_algo': # empty query or postprocess query parsed successfully
            message, chat_history, download_btn, global_state, REQUIRED_INFO, CURRENT_STAGE = parse_algo_query(message, chat_history, download_btn, global_state, REQUIRED_INFO, CURRENT_STAGE)
            yield args, global_state, REQUIRED_INFO, CURRENT_STAGE, chat_history, download_btn
            if CURRENT_STAGE == 'algo_selection':
                print(CURRENT_STAGE)
                print(global_state.algorithm.selected_algorithm)
                global_state.algorithm.algorithm_arguments = None
                return process_message(message, args, global_state, REQUIRED_INFO, CURRENT_STAGE, chat_history, download_btn)
        
        if CURRENT_STAGE == 'inference_analysis_check':
            global_state.inference.task_index = -1
            global_state.inference.task_info = {} 
            chat_history.append((None, "Do you want to conduct downstream analysis based on the causal discovery result? You can describe your needs.\n"
                                        "Otherwise please input 'NO'.\n"
                                           "We support the following tasks: \n"
                                           "1️⃣ Treatment Effect Estimation\n"
                                           "e.g. 'I want to estimate the treatment effect of variable A on variable B'\n"
                                           "2️⃣ Anormaly Attribution\n"
                                             "e.g. 'I want to identify the cause of the anomaly in variable A'\n"
                                           "3️⃣ Feature Importance\n"
                                           "e.g. 'I want to identify the most important feature for variable A in the dataset'\n"
                                           "4️⃣ Conterfactual Simulation\n"
                                           "e.g. 'I want to simulate the counterfactual scenario of variable B if I increase variable A'\n")) 
            CURRENT_STAGE = 'parse_task'
            yield args, global_state, REQUIRED_INFO, CURRENT_STAGE, chat_history, download_btn 
            return args, global_state, REQUIRED_INFO, CURRENT_STAGE, chat_history, download_btn 
        if CURRENT_STAGE == 'parse_task': 
            print('parse_task')
            reason, tasks_list, descs_list, key_node_list, chat_history, download_btn, global_state, REQUIRED_INFO, CURRENT_STAGE = parse_inference_query(message, chat_history, download_btn, args, global_state, REQUIRED_INFO, CURRENT_STAGE)
            yield args, global_state, REQUIRED_INFO, CURRENT_STAGE, chat_history, download_btn
            if CURRENT_STAGE != 'report_generation_check':
                if tasks_list == []:
                    chat_history.append((None, "We cannot identify any supported task in your query, please retry or type 'NO' to skip this step."
                                        "Reason: " + reason))
                    yield args, global_state, REQUIRED_INFO, CURRENT_STAGE, chat_history, download_btn
                    return args, global_state, REQUIRED_INFO, CURRENT_STAGE, chat_history, download_btn
                if key_node_list[0] not in global_state.user_data.processed_data:
                    info = f"❌ We cannot find the result variable you specified, please input your causal analysis query again, or input 'no' to end this part."
                    chat_history.append((None, info))
                    CURRENT_STAGE = 'parse_task'
                    global_state.inference.task_info[global_state.inference.task_index] = {}
                    global_state.inference.task_index -= 1
                    yield args, global_state, REQUIRED_INFO, CURRENT_STAGE, chat_history, download_btn
                    return args, global_state, REQUIRED_INFO, CURRENT_STAGE, chat_history, download_btn
                else:
                    chat_history.append(("📝 Proposal for my causal inference task...", None))
                    chat_history.append((None, reason))
                    yield args, global_state, REQUIRED_INFO, CURRENT_STAGE, chat_history, download_btn

                    global_state.inference.task_index += 1
                    print('task_index to conduct', global_state.inference.task_index)
                    global_state.inference.task_info[global_state.inference.task_index] = {'task':tasks_list,
                                                                                        'desc': descs_list,
                                                                                        'key_node': key_node_list,
                                                                                        'result':{'proposal':reason}}
                    if 'Counterfactual Estimation' in tasks_list:
                        CURRENT_STAGE = "counterfactual_info_collection1"
                    elif "Treatment Effect Estimation" in tasks_list:
                        CURRENT_STAGE = "inference_info_collection_1"
                    else:
                        CURRENT_STAGE = "analyze_causal_task"
            
        if CURRENT_STAGE == "counterfactual_info_collection1":
            task_info = global_state.inference.task_info[global_state.inference.task_index]
            treatment = parse_treatment(task_info['desc'][0], global_state, args)
            global_state.inference.task_info[global_state.inference.task_index]['treatment'] = treatment
            print('treatment: ', treatment)
            chat_history.append((None, f"""💡 In this simulation, we are applying a 'shift intervention' to study how changes in the {treatment} impact the {task_info['key_node'][0]}. 
                                 A shift intervention involves modifying the value of a variable by a fixed amount (the 'shift value') while keeping other variables unchanged.
                                 For example, if we are studying the effect of increasing income on health outcomes, we might **apply a shift intervention where the income variable is increased by a fixed amount, such as $500**, for all individuals. Then your shift value is 500.
                                 Please enter the shift value:"""))
            CURRENT_STAGE = "counterfactual_info_collection2"
            yield args, global_state, REQUIRED_INFO, CURRENT_STAGE, chat_history, download_btn
            return args, global_state, REQUIRED_INFO, CURRENT_STAGE, chat_history, download_btn
        if CURRENT_STAGE == "counterfactual_info_collection2":
            chat_history.append((message, None)) 
            yield args, global_state, REQUIRED_INFO, CURRENT_STAGE, chat_history, download_btn
            shift_value = parse_shift_value(message, args)
            if shift_value is not None:
                global_state.inference.task_info[global_state.inference.task_index]['shift_value'] = shift_value
                chat_history.append((None, f"✅ Successfully parsed your provided value!"))
                if 'Treatment Effect Estimation' in global_state.inference.task_info[global_state.inference.task_index]['task']:
                    CURRENT_STAGE = "inference_info_collection_1"
                else:
                    CURRENT_STAGE = "analyze_causal_task"
                yield args, global_state, REQUIRED_INFO, CURRENT_STAGE, chat_history, download_btn
            else:
                chat_history.append((None, f"❌ Cannot parse your provided value, please input numerical values!"))
                yield args, global_state, REQUIRED_INFO, CURRENT_STAGE, chat_history, download_btn
                return args, global_state, REQUIRED_INFO, CURRENT_STAGE, chat_history, download_btn
        
        if CURRENT_STAGE == "inference_info_collection_1":
            task_info = global_state.inference.task_info[global_state.inference.task_index]
            ### Check Treatment
            treatment = parse_treatment(task_info['desc'][0], global_state, args)
            if treatment not in global_state.user_data.processed_data.columns:
                info = f"❌ We cannot find the treatment variable you specified, please input your causal analysis query again, or input 'no' to end this part."
                chat_history.append((None, info))
                CURRENT_STAGE = 'parse_task'
                global_state.inference.task_index = -1
                global_state.inference.task_info = {}
                yield args, global_state, REQUIRED_INFO, CURRENT_STAGE, chat_history, download_btn
                return args, global_state, REQUIRED_INFO, CURRENT_STAGE, chat_history, download_btn
            is_binary, treat, control = check_binary(global_state.user_data.processed_data[treatment])
            if not is_binary:
                treat = 1
                control = 0
                median_num = global_state.user_data.processed_data[treatment].median()
                global_state.user_data.processed_data[treatment] = global_state.user_data.processed_data[treatment].apply(lambda x: 1 if x > median_num else 0)
                global_state.statistics.data_type_column[treatment] = 'category'
            chat_history.append((None, f"Your treatment column is {treatment}\n"))
            CURRENT_STAGE = "inference_info_collection_2"
            global_state.inference.task_info[global_state.inference.task_index]['treatment'] = treatment
            global_state.inference.task_info[global_state.inference.task_index]['treat'] = treat
            global_state.inference.task_info[global_state.inference.task_index]['control'] = control
            yield args, global_state, REQUIRED_INFO, CURRENT_STAGE, chat_history, download_btn
            
        if CURRENT_STAGE == "inference_info_collection_binary":
            if message.lower() == 'no':
                chat_history.append((None, "✅ You have skipped the Treatment Effect Estimation task."))
                CURRENT_STAGE = "analyze_causal_task"
                global_state.inference.task_info[global_state.inference.task_index]['task'].remove('Treatment Effect Estimation')
                yield args, global_state, REQUIRED_INFO, CURRENT_STAGE, chat_history, download_btn
            else:
                treatment = parse_treatment(message, global_state, args)
                is_binary, treat, control = check_binary(global_state.user_data.processed_data[treatment])
                if not is_binary:
                    chat_history.append((None, f"Your treatment column is not binary, please specify another variable name!"))
                    yield args, global_state, REQUIRED_INFO, CURRENT_STAGE, chat_history, download_btn
                    return args, global_state, REQUIRED_INFO, CURRENT_STAGE, chat_history, download_btn
                else:
                    chat_history.append((None, f"Your treatment column is binary with treatment={treat} and control={control}\n"))
                    CURRENT_STAGE = "inference_info_collection_2"
                    global_state.inference.task_info[global_state.inference.task_index]['treatment'] = treatment
                    global_state.inference.task_info[global_state.inference.task_index]['treat'] = treat
                    global_state.inference.task_info[global_state.inference.task_index]['control'] = control
                    yield args, global_state, REQUIRED_INFO, CURRENT_STAGE, chat_history, download_btn
        
        if CURRENT_STAGE == "inference_info_collection_2": 
            analysis = Analysis(global_state, args)
            ### Check Confounder
            key_node = global_state.inference.task_info[global_state.inference.task_index]['key_node'][0]
            confounders, potential_confounders = analysis._identify_confounders(treatment, key_node)
            global_state.inference.task_info[global_state.inference.task_index]['confounders'] = confounders
            remaining_var = list(set(analysis.data.columns) - set([treatment]) - set([key_node]) - set(confounders))
            # Allow user add confounder  
            chat_history.append((None, f"These are Confounders between treatment {treatment} and outcome {key_node}: \n"
                      f"{','.join(confounders)}\n"
                       f"These are potential confounders: \n"
                        f"{','.join(potential_confounders)}\n"
                      "💡 Do you want to add any variables as confounders in your dataset?\n"
                      "A confounder is a variable that influences both the cause and the outcome, potentially biasing results. Adding known confounders helps improve the accuracy of causal analysis. \n"
                      "Please do not include too many variables as confounders. Please choose from the following:\n"
                      f"{','.join(remaining_var)}\n"))
            CURRENT_STAGE = "inference_info_collection_confounder1"
            yield args, global_state, REQUIRED_INFO, CURRENT_STAGE, chat_history, download_btn
            return args, global_state, REQUIRED_INFO, CURRENT_STAGE, chat_history, download_btn
        if CURRENT_STAGE == "inference_info_collection_confounder1":
            if message=='' or message.lower()=='no':
                CURRENT_STAGE = "inference_info_collection_confounder2"
            else:
                add_confounder, chat_history, download_btn, global_state, REQUIRED_INFO, CURRENT_STAGE = parse_var_selection_query(message.strip(), chat_history, download_btn, 
                                                                                                                                "inference_info_collection_confounder2", 
                                                                                                                                args, global_state, REQUIRED_INFO, CURRENT_STAGE)
                global_state.inference.task_info[global_state.inference.task_index]['confounders'] += add_confounder
                yield args, global_state, REQUIRED_INFO, CURRENT_STAGE, chat_history, download_btn
                if CURRENT_STAGE != "inference_info_collection_confounder2":
                    return args, global_state, REQUIRED_INFO, CURRENT_STAGE, chat_history, download_btn
        
        if CURRENT_STAGE == "inference_info_collection_confounder2":
            confounders = global_state.inference.task_info[global_state.inference.task_index]['confounders']
            cont_confounders = [col for col in confounders if global_state.statistics.data_type_column[col]=='Continuous']
            global_state.inference.task_info[global_state.inference.task_index]['cont_confounders'] = cont_confounders
            # No Confounder Case and Add LLM variable selection
            if len(confounders) == 0:
                task_info = global_state.inference.task_info[global_state.inference.task_index]
                LLM_confounders = LLM_select_confounders(task_info['treatment'], task_info['key_node'], args, global_state.user_data.processed_data)
                chat_history.append((None, "According to your provided graph, there is no confounder between your treatment and result variables.\n"
                    "We add the following variables suggested by LLM as confounders:\n"
                    f'{",".join(LLM_confounders)}'))
                confounders = LLM_confounders
                global_state.inference.task_info[global_state.inference.task_index]['confounders'] = confounders
                yield args, global_state, REQUIRED_INFO, CURRENT_STAGE, chat_history, download_btn

            CURRENT_STAGE = "inference_info_collection_hte" 
            chat_history.append((None, "💡 Is there any heterogeneous variables you care about? \n"
                                 "Heterogeneous variables are factors that may cause the effect of a treatment or cause to vary across different groups (e.g., age, gender, location). Identifying them helps uncover how and for whom effects differ.\n"
                                 "If no, please input 'no' and we can suggest some variables with LLM.\n"))
            yield args, global_state, REQUIRED_INFO, CURRENT_STAGE, chat_history, download_btn
            return args, global_state, REQUIRED_INFO, CURRENT_STAGE, chat_history, download_btn

        if CURRENT_STAGE == "inference_info_collection_hte":
            chat_history.append((message, None))
            yield args, global_state, REQUIRED_INFO, CURRENT_STAGE, chat_history, download_btn
            task_info = global_state.inference.task_info[global_state.inference.task_index]
            hte_variable = LLM_select_hte_var(args, task_info['treatment'], task_info['key_node'], message, global_state.user_data.processed_data)
            global_state.inference.task_info[global_state.inference.task_index]['X_col'] = hte_variable
            chat_history.append((None, "✅ The following are selected heterogeneous variables:\n"
                                 f"{','.join(hte_variable)}"))
            CURRENT_STAGE = "method_selection"
            yield args, global_state, REQUIRED_INFO, CURRENT_STAGE, chat_history, download_btn

        if CURRENT_STAGE == "method_selection":
            task_info = global_state.inference.task_info[global_state.inference.task_index]
            confounders = task_info['confounders']
            cont_confounders = task_info['cont_confounders']
            treatment = task_info['treatment']
            key_node = task_info['key_node']
            ### Suggest method based on dataset characteristics
            analysis = Analysis(global_state, args)
            exist_IV, iv_variable = analysis.contains_iv(treatment, key_node)
            ## code ##
            if exist_IV:
                global_state.inference.task_info[global_state.inference.task_index]['IV'] = iv_variable
                method = "iv"
            elif len(confounders) <= 5:
                if len(confounders) - len(cont_confounders) > len(cont_confounders):  # If more than half discrete confounders
                    method = "cem"
                else:
                    method = "propensity_score"
            else:
                if len(global_state.user_data.processed_data) > 2000:
                    method = "dml" # Add drl here
                else:
                    method = "drl"
            global_state.inference.task_info[global_state.inference.task_index]['hte_method'] = method
            chat_history.append((None, "✅ According to the characteristics of your data, we recommend you to use this Treatment Effect Estimation Method:\n"
                f"**{method}**."))
            if method == "dml":
                chat_history.append((None, """**Double Machine Learning (DML)** is chosen because the sample size is large. It leverages orthogonalization to remove biases from nuisance function errors, making the treatment effect estimation more reliable. With a sufficient sample size, DML ensures asymptotic normality, enabling valid statistical inference like confidence intervals and hypothesis testing. Accurate nuisance function estimation in larger datasets further enhances its performance."""))
            elif method == "drl":
                chat_history.append((None, "**Doubly Robust Learning (DRL)** is chosen because the sample size is small. It remains consistent even if only one of the nuisance models (propensity scores or outcome models) is correctly specified. This property makes DRL more robust in small datasets, where limited data can lead to inaccuracies in machine learning model estimates."))
            CURRENT_STAGE = "method_selection_check"
            chat_history.append((None, "Do you want to change the method? If so, please choose one from the following: \n"
                                    "1️⃣ PSM (Propensity Score Matching)\n"
                                    "2️⃣ CEM (Coarsen Exact Matching)\n"
                                    "3️⃣ DRL (Doubly Robust Learning)\n"
                                    "4️⃣ DML (Doubly Machine Learning)\n"
                                    "5️⃣ IV (Instrumental Variable Method)\n"
                                    "Otherwise please reply NO."))
            yield args, global_state, REQUIRED_INFO, CURRENT_STAGE, chat_history, download_btn
            return args, global_state, REQUIRED_INFO, CURRENT_STAGE, chat_history, download_btn

        if CURRENT_STAGE == "method_selection_check":
            chat_history.append((message, None))
            yield args, global_state, REQUIRED_INFO, CURRENT_STAGE, chat_history, download_btn
            global_state, chat_history, download_btn, REQUIRED_INFO, CURRENT_STAGE = parse_method_selection_query(message, chat_history, download_btn, args, global_state, REQUIRED_INFO, CURRENT_STAGE)
            yield args, global_state, REQUIRED_INFO, CURRENT_STAGE, chat_history, download_btn
            if CURRENT_STAGE != "analyze_causal_task":
                return args, global_state, REQUIRED_INFO, CURRENT_STAGE, chat_history, download_btn
            
        if CURRENT_STAGE == "analyze_causal_task":
            chat_history.append((None, f"✏️ Analyzing for your causal task..."))
            yield args, global_state, REQUIRED_INFO, CURRENT_STAGE, chat_history, download_btn
            analysis = Analysis(global_state, args)
            task_info = global_state.inference.task_info[global_state.inference.task_index]
            tasks_list, descs_list, key_node_list = task_info['task'], task_info['desc'], task_info['key_node']
            for i, (task, desc, key_node) in enumerate(zip(tasks_list, descs_list, key_node_list)):
                chat_history.append((f"🔍 Analyzing for {task}...", None))
                try:
                    info, figs, chat_history = analysis.forward(task, desc, key_node, chat_history)
                except Exception as e:
                    print('error during analysis:', e)
                    traceback.print_exc()
                    info = f"❌ An error occurred during the {task} analysis, please input your causal analysis query again, or input 'no' to end this part."\
                        f"Error Information: {e}"
                    chat_history.append((None, info))
                    CURRENT_STAGE = 'parse_task'
                    global_state.inference.task_index = -1
                    global_state.inference.task_info = {}
                    yield args, global_state, REQUIRED_INFO, CURRENT_STAGE, chat_history, download_btn
                    return args, global_state, REQUIRED_INFO, CURRENT_STAGE, chat_history, download_btn
                global_state.inference.task_info[global_state.inference.task_index]['result'][task] = {'response': info,
                                                                                                       'figs': figs}
                if info is None:
                    chat_history.append((None, 'Your query cannot be parsed, please ask again or reply NO to end this part.'))
                yield args, global_state, REQUIRED_INFO, CURRENT_STAGE, chat_history, download_btn
                global_state.logging.downstream_discuss.append({"role": "system", "content": info})
            chat_history.append((None, "Do you have questions about this analysis?\n"
                                        "Please reply NO if you want to end this part. Please describe your needs."))
            global_state.inference.task_info[global_state.inference.task_index]['result']['discussion'] = {}
            CURRENT_STAGE = 'analysis_discussion'
            yield args, global_state, REQUIRED_INFO, CURRENT_STAGE, chat_history, download_btn    
            return args, global_state, REQUIRED_INFO, CURRENT_STAGE, chat_history, download_btn         
    
        if CURRENT_STAGE == 'analysis_discussion':
            chat_history, download_btn, global_state, REQUIRED_INFO, CURRENT_STAGE = parse_inf_discuss_query(message, chat_history, download_btn, args, global_state, REQUIRED_INFO, CURRENT_STAGE)
            yield args, global_state, REQUIRED_INFO, CURRENT_STAGE, chat_history, download_btn
            if CURRENT_STAGE != 'try_other_inference_check':
                return args, global_state, REQUIRED_INFO, CURRENT_STAGE, chat_history, download_btn
            
        if CURRENT_STAGE == 'try_other_inference_check':
            chat_history.append((None, "Do you want to try other inference tasks? If so, please choose one from the following: \n"
                                        "1️⃣ Treatment Effect Estimation\n"
                                           "e.g. 'I want to estimate the treatment effect of variable A on variable B'\n"
                                           "2️⃣ Anormaly Attribution\n"
                                             "e.g. 'I want to identify the cause of the anomaly in variable A'\n"
                                           "3️⃣ Feature Importance\n"
                                           "e.g. 'I want to identify the most important feature for variable A in the dataset'\n"
                                           "4️⃣ Conterfactual Simulation\n"
                                           "e.g. 'I want to simulate the counterfactual scenario of variable B if I increase variable A'\n")) 
            CURRENT_STAGE = 'parse_task'
            yield args, global_state, REQUIRED_INFO, CURRENT_STAGE, chat_history, download_btn
            return args, global_state, REQUIRED_INFO, CURRENT_STAGE, chat_history, download_btn

        # Report Generation
        if CURRENT_STAGE == 'report_generation_check': # empty query or postprocess query parsed successfully
            import glob 
            global_state_files = glob.glob(f"{global_state.user_data.output_graph_dir}/*_global_state.pkl")
            global_state.logging.global_state_logging = []
            for file in global_state_files:
                if file != f'{global_state.user_data.output_graph_dir}/inference_global_state.pkl':
                    with open(file, 'rb') as f:
                        temp_global_state = pickle.load(f)
                        global_state.logging.global_state_logging.append(temp_global_state.algorithm.selected_algorithm)
            if len(global_state.logging.global_state_logging) > 1:
                algos = global_state.logging.global_state_logging
                chat_history.append((None, "Please specify which algorithm you would like to be included in the detailed report. We will provide a comprehensive explanation of its processing procedure and present the corresponding results in detail. \n"
                                     f"Please choose one from the following: {', '.join(algos)}\n"
                                     "Note that a comparision of all algorithms'results will be included in the report."))
                CURRENT_STAGE = 'report_algo_selection'
                yield args, global_state, REQUIRED_INFO, CURRENT_STAGE, chat_history, download_btn
                return args, global_state, REQUIRED_INFO, CURRENT_STAGE, chat_history, download_btn
            else:
                CURRENT_STAGE = 'report_generation'

        if CURRENT_STAGE == 'report_algo_selection':
            chat_history, download_btn, global_state, REQUIRED_INFO, CURRENT_STAGE = parse_report_algo_query(message, chat_history, download_btn, args, global_state, REQUIRED_INFO, CURRENT_STAGE)
            if CURRENT_STAGE != 'report_generation':
                yield args, global_state, REQUIRED_INFO, CURRENT_STAGE, chat_history, download_btn
                return args, global_state, REQUIRED_INFO, CURRENT_STAGE, chat_history, download_btn
            else:
                yield args, global_state, REQUIRED_INFO, CURRENT_STAGE, chat_history, download_btn
            
        if CURRENT_STAGE == 'report_generation':    
            chat_history.append(("📝 Generate comprehensive report and it may take a few minutes, stay tuned...", None))
            yield args, global_state, REQUIRED_INFO, CURRENT_STAGE, chat_history, download_btn
            try_num = 3
            report_path = call_report_generation(global_state, args, REQUIRED_INFO['output_dir'])
            while not os.path.isfile(report_path) and try_num < 3:
                chat_history.append((None, "❌ An error occurred during the Report Generation, we are trying again and please wait for a few minutes."))
                yield args, global_state, REQUIRED_INFO, CURRENT_STAGE, chat_history, download_btn
                try_num += 1
                report_path = call_report_generation(global_state, args, REQUIRED_INFO['output_dir'])
            
            # Save GlobalState into json for users
            import glob
            global_state_files = glob.glob(f"{global_state.user_data.output_graph_dir}/*_global_state.pkl")
             # Define which fields to extract
            fields_to_extract = {
                'user_data': ['initial_query', 'knowledge_docs'],
                'statistics': ['sample_size', 'feature_number', 'data_type','linearity', 'gaussian_error', 'missingness', 
                            'heterogeneous', 'domain_index', 'time_series', 'time_lag', 'time_index'],
                'algorithm': ['selected_algorithm', 'selected_reason', 'algorithm_arguments'],
                'results': ['converted_graph', 'revised_graph', 'lagged_graph', 'bootstrap_probability'],
            }
            for path in global_state_files:
                algo_name = path.split('/')[-1].split('_')[0]
                with open(path, 'rb') as f:
                    global_state_discovery = pickle.load(f)
                # Extract the desired fields
                extracted_data = extract_fields_from_global_state(global_state_discovery, fields_to_extract)
                # Save to JSON
                with open(f'{global_state.user_data.output_graph_dir}/{algo_name}_information.json', 'w') as f:
                    json.dump(extracted_data, f, indent=4)
            fields_to_extract_inf = {
                'inference': ['task_info']
                }
            extracted_data_inf = extract_fields_from_global_state(global_state, fields_to_extract_inf)
            # Save to JSON
            with open(f'{global_state.user_data.output_graph_dir}/inference_information.json', 'w') as f:
                json.dump(extracted_data_inf, f, indent=4)
            zip_files = create_results_folder_and_copy_files(global_state)
            chat_history.append((None, "🎉 Analysis complete!"))
            chat_history.append((None, "📥 You can now download your detailed report and result files using the button below."))
            download_btn = gr.DownloadButton(
                "📥 Download result package (ZIP file)",
                size="sm",
                elem_classes=["icon-button"],
                scale=1,
                # value=os.path.join(REQUIRED_INFO['output_dir'], 'output_report', 'report.pdf'),
                value=zip_files,
                interactive=True
            )
            yield args, global_state, REQUIRED_INFO, CURRENT_STAGE, chat_history, download_btn
            chat_history.append((None, "🧑‍💻 If you still have any questions, just say it and let me help you! If not, just say No"))
            CURRENT_STAGE = 'processing_discussion'
            yield args, global_state, REQUIRED_INFO, CURRENT_STAGE, chat_history, download_btn
            return args, global_state, REQUIRED_INFO, CURRENT_STAGE, chat_history, download_btn
            
        # User Discussion Rounds
        if CURRENT_STAGE == 'processing_discussion':
            chat_history.append((message, None))
            yield args, global_state, REQUIRED_INFO, CURRENT_STAGE, chat_history, download_btn
            message = message.strip()
            if message.lower() == "no":
                chat_history.append((None, "Thank you for using Causal-Copilot! See you!"))
                yield args, global_state, REQUIRED_INFO, CURRENT_STAGE, chat_history, download_btn
                # Re-initialize Status
                REQUIRED_INFO = update(REQUIRED_INFO, 'processing', True)
                REQUIRED_INFO = update(REQUIRED_INFO, 'data_uploaded', True)
                REQUIRED_INFO = update(REQUIRED_INFO, 'initial_query', True)
                CURRENT_STAGE = 'initial_process'
                return args, global_state, REQUIRED_INFO, CURRENT_STAGE, chat_history, download_btn
            else:
                report = open(os.path.join(REQUIRED_INFO['output_dir'], 'output_report', 'report.tex')).read()
                discussion = Discussion(args, report)
                global_state.logging.final_discuss = [{"role": "system",
                                         "content": "You are a helpful assistant. Please always refer to the following Causal Analysis information to discuss with the user and answer the user's question\n\n%s" % discussion.report_content}]
                # Answer User Query based on Previous Info
                global_state.logging.final_discuss, output = discussion.interaction(global_state.logging.final_discuss, message)
                global_state.logging.final_discuss.append({"role": "system", "content": output})
                chat_history.append((None, output))
                chat_history.append((None, "Do you have any other questions?"))
                yield args, global_state, REQUIRED_INFO, CURRENT_STAGE, chat_history, download_btn

        else: # postprocess query cannot be parsed
            yield args, global_state, REQUIRED_INFO, CURRENT_STAGE, chat_history, download_btn
            return args, global_state, REQUIRED_INFO, CURRENT_STAGE, chat_history, download_btn
    
    except Exception as e:
        REQUIRED_INFO = update(REQUIRED_INFO, 'data_uploaded', False)
        REQUIRED_INFO = update(REQUIRED_INFO, 'initial_query', False)
        CURRENT_STAGE = 'initial_process'
        chat_history.append((None, f"❌ An error occurred during analysis: {str(e)}\n"
                             "Please click reset button and try again."))
        print('error:', e)
        traceback.print_exc()
        yield args, global_state, REQUIRED_INFO, CURRENT_STAGE, chat_history, download_btn
        return args, global_state, REQUIRED_INFO, CURRENT_STAGE, chat_history, download_btn
    
def call_report_generation(global_state, args, output_dir):
    report_gen = Report_generation(global_state, args)
    report = report_gen.generation(debug=False)
    report_gen.save_report(report)
    report_path = os.path.join(output_dir, 'output_report', 'report.pdf')
    return report_path

def clear_chat(REQUIRED_INFO, CURRENT_STAGE, global_state):
    # Reset global variables
    chat_history = []
    global_state = None
    # Reset required info flags
    REQUIRED_INFO = update(REQUIRED_INFO, 'data_uploaded', False)
    REQUIRED_INFO = update(REQUIRED_INFO, 'initial_query', False)
    REQUIRED_INFO = update(REQUIRED_INFO, 'target_path', None)
    REQUIRED_INFO = update(REQUIRED_INFO, 'output_dir', None)
    CURRENT_STAGE = 'initial_process'

    # Return initial welcome message
    chat_history =  [(None, "👋 Hello! I'm your causal discovery assistant. Want to discover some causal relationships today? \n"
                   "⏫ Please upload you dataset first to begin your causal discovery journey. Here are some guidances: \n"
                   "⏫ The dataset should be tabular in .csv format, with each column representing a variable. \n "
                   # "2️⃣ Ensure that the features are in numerical format or appropriately encoded if categorical. \n"
                   # "3️⃣ For initial query, your dataset has meaningful feature names, please indicate it using 'YES' or 'NO'. \n"
                   # "4️⃣ Please mention heterogeneity and its indicator's column name in your initial query if there is any. \n"
                   "💡 Example initial query: 'YES. Use PC algorithm to analyze causal relationships between variables.' \n")]
    return REQUIRED_INFO, chat_history, CURRENT_STAGE, global_state

def load_demo_dataset(dataset_name, REQUIRED_INFO, CURRENT_STAGE, chatbot, demo_btn, download_btn):
    dataset = DEMO_DATASETS[dataset_name]
    source_path = dataset["path"]

    date_time = datetime.now().strftime("%Y%m%d_%H%M%S")
    os.makedirs(os.path.join(UPLOAD_FOLDER, date_time, os.path.basename(source_path).replace('.csv', '')),
                exist_ok=True)

    target_path = os.path.join(UPLOAD_FOLDER, date_time, os.path.basename(source_path).replace('.csv', ''),
                               os.path.basename(source_path))
    REQUIRED_INFO = update(REQUIRED_INFO, 'target_path', target_path)
    output_dir = os.path.join(UPLOAD_FOLDER, date_time, os.path.basename(source_path).replace('.csv', ''))
    REQUIRED_INFO = update(REQUIRED_INFO, 'output_dir', output_dir)
    shutil.copy(source_path, target_path)

    REQUIRED_INFO = update(REQUIRED_INFO, 'data_uploaded', True)
    REQUIRED_INFO = update(REQUIRED_INFO, 'initial_query', True)
    CURRENT_STAGE = 'initial_process'

    df = pd.read_csv(target_path)
    #chatbot.append((f"{dataset['query']}", None))
    bot_message = f"✅ Loaded demo dataset '{dataset_name}' with {len(df)} rows and {len(df.columns)} columns."
    chatbot = chatbot.copy()
    chatbot.append((None, bot_message))
    return REQUIRED_INFO, CURRENT_STAGE, chatbot, demo_btn, download_btn, dataset['query']


js = """
function createGradioAnimation() {
    var container = document.createElement('div');
    container.id = 'gradio-animation';
    container.style.display = 'flex';
    container.style.justifyContent = 'center';
    container.style.alignItems = 'center';
    container.style.marginBottom = '20px';
    container.style.position = 'relative';
    
    // Title container
    var titleContainer = document.createElement('div');
    titleContainer.style.fontSize = '2em';
    titleContainer.style.fontWeight = 'bold';
    titleContainer.style.textAlign = 'center';
    
    var text = 'Welcome to Causal Copilot!';
    // Faster animation but still sequential
    for (var i = 0; i < text.length; i++) {
        (function(i){
            setTimeout(function(){
                var letter = document.createElement('span');
                letter.style.opacity = '0';
                letter.style.transition = 'opacity 0.1s';
                letter.innerText = text[i];
                titleContainer.appendChild(letter);
                setTimeout(function() {
                    letter.style.opacity = '1';
                }, 30);
            }, i * 100);
        })(i);
    }
    
    container.appendChild(titleContainer);
    
    // Create simple YouTube link
    setTimeout(function() {
        var ytLink = document.createElement('a');
        ytLink.href = 'https://www.youtube.com/watch?si=3DTT2AlEIcAf-T_E&v=U9-b0ZqqM24&feature=youtu.be';
        ytLink.target = '_blank';
        ytLink.innerText = '▶️ Watch Tutorial on YouTube';
        ytLink.style.marginLeft = '20px';
        ytLink.style.padding = '5px 10px';
        ytLink.style.borderRadius = '4px';
        ytLink.style.border = '1px solid #1976d2';
        ytLink.style.background = '#1976d2';
        ytLink.style.color = '#ffffff';
        ytLink.style.cursor = 'pointer';
        ytLink.style.transition = 'all 0.3s ease';
        ytLink.style.fontSize = '0.5em';
        ytLink.style.boxShadow = '0 2px 4px rgba(0,0,0,0.2)';
        ytLink.style.textDecoration = 'none';
        ytLink.style.display = 'inline-block';
        
        ytLink.addEventListener('mouseover', function() {
            this.style.background = '#0d5ca1';
            this.style.boxShadow = '0 4px 8px rgba(0,0,0,0.3)';
        });
        
        ytLink.addEventListener('mouseout', function() {
            this.style.background = '#1976d2';
            this.style.boxShadow = '0 2px 4px rgba(0,0,0,0.2)';
        });
<<<<<<< HEAD
        // Add click event to open YouTube
        videoBtn.addEventListener('click', function() {
            window.open('https://www.youtube.com/watch?si=3DTT2AlEIcAf-T_E&v=U9-b0ZqqM24&feature=youtu.be', '_blank');
        });
=======
>>>>>>> 3338c14d
        
        container.appendChild(ytLink);
    }, text.length * 100 + 200);
    
    var gradioContainer = document.querySelector('.gradio-container');
    gradioContainer.insertBefore(container, gradioContainer.firstChild);
    return 'Animation created';
}
"""

with gr.Blocks(js=js, theme=gr.themes.Soft(), css="""
    .input-buttons { 
        position: absolute !important; 
        right: 10px !important;
        top: 50% !important;
        transform: translateY(-50%) !important;
        display: flex !important;
        gap: 5px !important;
    }
    .icon-button { 
        padding: 0 !important; 
        width: 32px !important; 
        height: 32px !important;
        border-radius: 16px !important;
        background: transparent !important;
    }
    .icon-button:hover { 
        background: #f0f0f0 !important;
    }
    .icon {
        width: 20px;
        height: 20px;
        margin: 6px;
        display: inline-block;
        vertical-align: middle;
    }
    .message-wrap {
        display: flex !important;
        align-items: flex-start !important;
        gap: 10px !important;
        padding: 15px !important;
    }
    .avatar {
        width: 40px !important;
        height: 40px !important;
        border-radius: 50% !important;
        display: flex !important;
        align-items: center !important;
        justify-content: center !important;
        font-size: 20px !important;
    }
    .bot-avatar {
        background: #e3f2fd !important;
        color: #1976d2 !important;
    }
    .user-avatar {
        background: #f5f5f5 !important;
        color: #333 !important;
    }
    .message {
        padding: 12px 16px !important;
        border-radius: 12px !important;
        max-width: 100% !important;
        box-shadow: 0 1px 2px rgba(0,0,0,0.1) !important;
        object-fit: contain !important;
    }
    .bot-message {
        background: #e3f2fd !important;
        margin-right: auto !important;
    }
    .user-message {
        background: #f5f5f5 !important;
        margin-left: auto !important;
    }
    /* Gallery Section Styles */
    .gallery-section {
        margin-top: 40px;
        margin-bottom: 20px;
    }
    .gallery-heading {
        width: 100%;
        text-align: center;
        font-size: 28px;
        margin-bottom: 20px;
    }
    .filter-buttons {
        display: flex;
        justify-content: center;
        margin-bottom: 30px;
        flex-wrap: wrap;
        gap: 10px;
    }
    .filter-btn {
        border-radius: 20px;
        background-color: #f5f5f5;
        padding: 8px 16px;
        transition: all 0.3s ease;
    }
    .filter-btn.active {
        background-color: #333;
        color: white;
    }
    .gallery-grid {
        display: grid;
        grid-template-columns: repeat(auto-fill, minmax(250px, 1fr));
        gap: 20px;
        margin: 0 auto;
        padding: 0 20px;
    }
    .gallery-card {
        background: white;
        border-radius: 12px;
        overflow: hidden;
        box-shadow: 0 4px 8px rgba(0,0,0,0.1);
        transition: transform 0.3s ease, box-shadow 0.3s ease;
        position: relative;
    }
    .gallery-card:hover {
        transform: translateY(-5px);
        box-shadow: 0 8px 16px rgba(0,0,0,0.15);
    }
    .card-img-container {
        width: 100%;
        height: 200px;
        overflow: hidden;
    }
    .gallery-image {
        width: 100%;
        height: 100%;
        object-fit: cover;
    }
    .card-content {
        padding: 15px;
    }
    .card-title {
        font-size: 18px;
        font-weight: bold;
        margin: 0;
        margin-bottom: 10px;
    }
    .card-footer {
        display: flex;
        justify-content: space-between;
        align-items: center;
    }
    .card-author {
        font-size: 14px;
        color: #555;
    }
    .card-likes {
        margin-left: auto;
        font-size: 14px;
        color: #ff4757;
    }
    /* Responsive Adjustments */
    @media (max-width: 768px) {
        .gallery-container {
            flex-direction: column;
        }
        .gallery-card {
            width: 100%;
            margin-bottom: 20px;
        }
    }
    .report-gallery {
        display: grid;
        grid-template-columns: repeat(6, 1fr); /* Changed to 6 columns for a single row */
        gap: 15px; /* Reduced gap to fit better */
        margin: 20px auto;
        max-width: 1400px; /* Increased width to accommodate all 6 cards */
    }
    .report-card {
        background: white;
        border-radius: 12px;
        overflow: hidden;
        box-shadow: 0 4px 8px rgba(0,0,0,0.1);
        transition: all 0.3s ease;
        position: relative;
        cursor: pointer;
    }
    .report-card:hover {
        transform: translateY(-5px);
        box-shadow: 0 12px 20px rgba(0,0,0,0.15);
    }
    /* PDF Icon */
    .pdf-icon {
        position: absolute;
        top: 10px;
        right: 10px;
        width: 32px;
        height: 32px;
        background-color: rgba(255, 255, 255, 0.9);
        border-radius: 50%;
        display: flex;
        align-items: center;
        justify-content: center;
        box-shadow: 0 2px 4px rgba(0,0,0,0.2);
        z-index: 3;
    }
    .pdf-icon svg {
        width: 18px;
        height: 18px;
        fill: #e74c3c;
    }
    /* Card Image Area (Always Visible) */
    .report-card-image-area {
        width: 100%;
        height: 140px; /* Reduced height for better fit in single row */
        background-color: #f0f0f0;
        background-size: cover;
        background-position: center;
    }
    .report-card-content {
        padding: 15px; /* Reduced padding */
    }
    .report-card-title {
        font-size: 16px; /* Smaller font */
        font-weight: bold;
        margin: 0 0 8px 0;
        color: #333;
    }
    .report-card-desc {
        font-size: 12px; /* Smaller font */
        color: #666;
        margin-bottom: 10px;
        line-height: 1.3;
    }
    .report-card-author {
        font-size: 12px; /* Smaller font */
        color: #555;
        font-style: italic;
    }
    /* Removed hover thumbnail styles */
    .report-card::before {
       /* Optional: Keep the top accent bar */
       content: '';
       position: absolute;
       top: 0;
       left: 0;
       width: 100%;
       height: 5px;
       background: linear-gradient(90deg, #3498db, #2980b9);
       z-index: 2; 
    }
    .message-bubble img {
        pointer-events: none !important;
    }

    /* Optional: Also adjust image sizing */
    .message-bubble img {
        max-width: none !important;
        max-height: none !important;
        width: 400px !important;
    }
""") as demo:
    print('##########Initialize Global Variables##########')
    stage_state = gr.State('initial_process')
    state = gr.State(None)
    REQUIRED_INFO = gr.State({
            'data_uploaded': False,
            'initial_query': False,
            "interactive_mode": False, 
            'processing': False,
            'target_path': None,
            'output_dir': None,
            "interactive_mode": True
        })
    args = gr.State(type('Args', (), {})())
    chatbot = gr.Chatbot(
        value=[
            (None, "👋 Hello! I'm your causal discovery assistant. Want to discover some causal relationships today? \n"
                   "⏫ Please upload you dataset first to begin your causal discovery journey. Here are some guidances: \n"
                   "⏫ The dataset should be tabular in .csv format, with each column representing a variable. \n "
                   #"2️⃣ Ensure that the features are in numerical format or appropriately encoded if categorical. \n"
                   "💡 Example initial query: 'YES. Use PC algorithm to analyze causal relationships between variables.' \n")],
        height=700,
        show_label=False,
        show_share_button=False,
        avatar_images=["https://cdn.jsdelivr.net/gh/twitter/twemoji@latest/assets/72x72/1f600.png",
                       "https://cdn.jsdelivr.net/gh/twitter/twemoji@latest/assets/72x72/1f916.png"],
        bubble_full_width=False,
        elem_classes=["message-wrap"],
        render_markdown=True
    )

    def disable_all_inputs(dataset_name, chatbot, clicked_btn, download_btn, msg, all_demo_buttons):
        """Disable all interactive elements"""
        updates = []
        for _ in range(int(all_demo_buttons)):
            updates.append(gr.update(interactive=False))
        updates.extend([
            gr.update(interactive=False),  # For download button
            #gr.update(value="", interactive=False),  # For textbox
            msg,
            gr.update(interactive=False),  # For file upload
            gr.update(interactive=False),  # For reset button
        ])
        return updates

    def enable_all_inputs(all_demo_buttons):
        """Re-enable all interactive elements"""
        updates = [
            gr.update(interactive=True) for _ in range(int(all_demo_buttons))  # For all demo buttons
        ]
        updates.extend([
            gr.update(interactive=True),  # For download button
            gr.update(value="", interactive=True),  # For textbox
            gr.update(interactive=True),  # For file upload
            gr.update(interactive=True),  # For reset button
        ])
        return updates


    with gr.Row():
        with gr.Column(scale=24):
            with gr.Row():
                msg = gr.Textbox(
                    placeholder="Enter text here",
                    elem_classes="input-box",
                    show_label=False,
                    container=False,
                    scale=12
                )
                file_upload = gr.UploadButton(
                    "📎 Upload Your Data (.csv)",
                    file_types=[".csv"],
                    size="sm",
                    elem_classes=["icon-button"],
                    scale=5,
                    file_count="single"
                )
                download_btn = gr.DownloadButton(
                    "📥 Download result package (ZIP file)",
                    size="sm",
                    elem_classes=["icon-button"],
                    scale=6,
                    interactive=False
                )
                reset_btn = gr.Button("🔄 Reset", scale=1, elem_classes=["icon-button"], size="sm")
<<<<<<< HEAD
                # No need for a hidden video button anymore
=======
>>>>>>> 3338c14d

    with gr.Row(elem_classes=["gallery-section"]):
        gr.Markdown("## Play with some interesting datasets!", elem_classes=["gallery-heading"])

    # Demo dataset buttons
    demo_btns = {}
    with gr.Row():
        for dataset_name in DEMO_DATASETS:
            demo_btn = gr.Button(f"{DEMO_DATASETS[dataset_name]['name']} Demo")
            demo_btns[dataset_name] = demo_btn

        for name, demo_btn in demo_btns.items():
            # Set up the event chain for each demo button
            print(name, demo_btn)
            demo_btn.click(
                fn=disable_all_inputs,  # First disable all inputs
                inputs=[
                    gr.Textbox(value=name, visible=False),
                    chatbot,
                    demo_btn,
                    download_btn,
                    msg,
                    gr.Textbox(value=str(len(DEMO_DATASETS)), visible=False)  # Pass number of buttons instead
                ],
                outputs=[*list(demo_btns.values()), download_btn, msg, file_upload, reset_btn],
                queue=True
            ).then(
                fn=load_demo_dataset,
                inputs=[gr.Textbox(value=name, visible=False), REQUIRED_INFO, stage_state, chatbot, demo_btn, download_btn],
                outputs=[REQUIRED_INFO, stage_state, chatbot, demo_btn, download_btn, msg],
                queue=True,
                concurrency_limit=MAX_CONCURRENT_REQUESTS
            ).then(
                fn=process_message,
                inputs=[msg, args, state, REQUIRED_INFO, stage_state, chatbot, download_btn],
                outputs=[args, state, REQUIRED_INFO, stage_state, chatbot, download_btn],
                queue=True,
                concurrency_limit=MAX_CONCURRENT_REQUESTS
            ).then(
                fn=enable_all_inputs,
                inputs=[gr.Textbox(value=str(len(DEMO_DATASETS)), visible=False)],
                outputs=[*list(demo_btns.values()), download_btn, msg, file_upload, reset_btn],
                queue=True
            ).then(
                fn=lambda: "",
                outputs=[msg]
            )

<<<<<<< HEAD
    # Event handlers with queue enabled
    msg.submit(
        fn=disable_all_inputs,  # First disable all inputs
        inputs=[
            gr.Textbox(value="", visible=False),
            chatbot,
            gr.Button(visible=False),
            download_btn,
            msg,
            gr.Textbox(value=str(len(DEMO_DATASETS)), visible=False)  # Pass number of buttons instead
        ],
        outputs=[*list(demo_btns.values()), download_btn, msg, file_upload, reset_btn],
        queue=True
    ).then(
        fn=process_message,
        inputs=[msg, args, state, REQUIRED_INFO, stage_state, chatbot, download_btn],  ##########
        outputs=[args, state, REQUIRED_INFO, stage_state, chatbot, download_btn],
        concurrency_limit=MAX_CONCURRENT_REQUESTS,
        queue=True
    ).then(
        fn=enable_all_inputs,
        inputs=[gr.Textbox(value=str(len(DEMO_DATASETS)), visible=False)],
        outputs=[*list(demo_btns.values()), download_btn, msg, file_upload, reset_btn],
        queue=True
    ).then(
        fn=lambda: "",
        outputs=[msg]
    )

=======
>>>>>>> 3338c14d
    reset_btn.click(
        fn=clear_chat,
        inputs=[REQUIRED_INFO, stage_state, state],
        outputs=[REQUIRED_INFO, chatbot, stage_state, state],
        queue=False  # No need for queue on reset
    )
    ###########
    file_upload.upload(
        fn=disable_all_inputs,  # First disable all inputs
        inputs=[
            gr.Textbox(value="", visible=False),
            chatbot,
            gr.Button(visible=False),
            download_btn,
            msg,
            gr.Textbox(value=str(len(DEMO_DATASETS)), visible=False)  # Pass number of buttons instead
        ],
        outputs=[*list(demo_btns.values()), download_btn, msg, file_upload, reset_btn],
        queue=True
    ).then(
        fn=handle_file_upload,
        inputs=[file_upload, REQUIRED_INFO, stage_state, chatbot, file_upload, download_btn],
        outputs=[REQUIRED_INFO, stage_state, chatbot, file_upload, download_btn],
        concurrency_limit=MAX_CONCURRENT_REQUESTS,
        queue=True
    ).then(
        fn=enable_all_inputs,
        inputs=[gr.Textbox(value=str(len(DEMO_DATASETS)), visible=False)],
        outputs=[*list(demo_btns.values()), download_btn, msg, file_upload, reset_btn],
        queue=True
    )
    # Download report handler with updated visibility
    download_btn.click()

    # Define report cards with real PDF reports from output_report directory
    report_items = [
        {
            "title": "Abalone Causal Analysis",
            "description": "Discovering relationships between physical attributes and age of abalone",
            "author": "Causal Copilot",
            "file": "/gradio_api/file=Gradio/public/tabular-abalone.pdf",
            "image": "/gradio_api/file=Gradio/public/abalone.png" # Path relative to static dir
        },
        {
            "title": "Heart Disease Study",
            "description": "Causal factors influencing heart disease development",
            "author": "Causal Copilot",
            "file": "/gradio_api/file=Gradio/public/tabular-heartdisease.pdf",
            "image": "/gradio_api/file=Gradio/public/heartdisease.png"
        },
        {
            "title": "Climate Time Series Analysis",
            "description": "Temporal patterns and causality in climate data",
            "author": "Causal Copilot",
            "file": "/gradio_api/file=Gradio/public/timeseries-climate.pdf",
            "image": "/gradio_api/file=Gradio/public/climate.png"
        },
        {
            "title": "Student Performance Factors",
            "description": "Determining key influences on academic achievement",
            "author": "Causal Copilot",
            "file": "/gradio_api/file=Gradio/public/tabular-student-score.pdf",
            "image": "/gradio_api/file=Gradio/public/student_score.png"
        },
        {
            "title": "Earthquake Time Series",
            "description": "Temporal factors affecting seismic activity",
            "author": "Causal Copilot",
            "file": "/gradio_api/file=Gradio/public/timeseries-earthquake.pdf",
            "image": "/gradio_api/file=Gradio/public/earthquake.png"
        },
        {
            "title": "Online Shop Analysis",
            "description": "Online shopping behavior and purchase patterns",
            "author": "Causal Copilot",
            "file": "/gradio_api/file=Gradio/public/timeseries-online-shop.pdf",
            "image": "/gradio_api/file=Gradio/public/online_shop.png"
        }
    ]

    # Gallery section for showcasing finished demos
    with gr.Row(elem_classes=["gallery-section"]):
        gr.Markdown("## Explore some case study Reports!", elem_classes=["gallery-heading"])
    
    # Use HTML for report gallery
    gallery_html = f"""
    <style>
    .report-gallery {{
        display: grid;
        grid-template-columns: repeat(6, 1fr); /* Changed to 6 columns for a single row */
        gap: 15px; /* Reduced gap to fit better */
        margin: 20px auto;
        max-width: 1400px; /* Increased width to accommodate all 6 cards */
    }}
    .report-card {{
        background: white;
        border-radius: 12px;
        overflow: hidden;
        box-shadow: 0 4px 8px rgba(0,0,0,0.1);
        transition: all 0.3s ease;
        position: relative;
        cursor: pointer;
    }}
    .report-card:hover {{
        transform: translateY(-5px);
        box-shadow: 0 12px 20px rgba(0,0,0,0.15);
    }}
    /* PDF Icon */
    .pdf-icon {{
        position: absolute;
        top: 10px;
        right: 10px;
        width: 32px;
        height: 32px;
        background-color: rgba(255, 255, 255, 0.9);
        border-radius: 50%;
        display: flex;
        align-items: center;
        justify-content: center;
        box-shadow: 0 2px 4px rgba(0,0,0,0.2);
        z-index: 3;
    }}
    .pdf-icon svg {{
        width: 18px;
        height: 18px;
        fill: #e74c3c;
    }}
    /* Card Image Area (Always Visible) */
    .report-card-image-area {{
        width: 100%;
        height: 140px; /* Reduced height for better fit in single row */
        background-color: #f0f0f0;
        background-size: cover;
        background-position: center;
    }}
    .report-card-content {{
        padding: 15px; /* Reduced padding */
    }}
    .report-card-title {{
        font-size: 16px; /* Smaller font */
        font-weight: bold;
        margin: 0 0 8px 0;
        color: #333;
    }}
    .report-card-desc {{
        font-size: 12px; /* Smaller font */
        color: #666;
        margin-bottom: 10px;
        line-height: 1.3;
    }}
    .report-card-author {{
        font-size: 12px; /* Smaller font */
        color: #555;
        font-style: italic;
    }}
    /* Removed hover thumbnail styles */
    .report-card::before {{
       /* Optional: Keep the top accent bar */
       content: '';
       position: absolute;
       top: 0;
       left: 0;
       width: 100%;
       height: 5px;
       background: linear-gradient(90deg, #3498db, #2980b9);
       z-index: 2; 
    }}
    </style>
    
    <div class="report-gallery">
    """
    
    # Add card for each report
    for item in report_items:
        # Link should just be /file=<filename> if dir is in allowed_paths
        report_link = f"{item['file']}" 
        # Image path assumes Gradio serves /static automatically

        image_path = item.get('image', '/static/assets/default_cover.png') 
        gallery_html += f"""
        <a href="{report_link}" target="_blank" style="text-decoration: none; color: inherit;"> 
            <div class="report-card" data-file="{item['file']}">
                <div class="pdf-icon">
                    <svg xmlns="http://www.w3.org/2000/svg" viewBox="0 0 384 512">
                        <path d="M181.9 256.1c-5-16-4.9-46.9-2-46.9 8.4 0 7.6 36.9 2 46.9zm-1.7 47.2c-7.7 20.2-17.3 43.3-28.4 62.7 18.3-7 39-17.2 62.9-21.9-12.7-9.6-24.9-23.4-34.5-40.8zM86.1 428.1c0 .8 13.2-5.4 34.9-40.2-6.7 6.3-16.8 15.8-24.1 26.3-10.7 15.5-11.6 14-10.8 13.9zm28.6-181.9c7.4-6.5 21.6-10.7 38.8-13.3 4.9-14.7 8.4-33.4 8.4-33.4s-13.6 8.1-29.8 10.2c-14.1 1.9-24.5 7.3-34.1 20.1-9.8 13.1-8.1 10.4-8.1 10.4s9.4-6.2 24.8-6z"/>
                        <path d="M384 121.9v6.1H256V0h6.1c6.4 0 12.5 2.5 17 7l97.9 98c4.5 4.5 7 10.6 7 16.9zM248 160h136v328c0 13.3-10.7 24-24 24H24c-13.3 0-24-10.7-24-24V24C0 10.7 10.7 0 24 0h200v136c0 13.2 10.8 24 24 24zm-84.5 98.6c19.3-5.7 45.5-10.4 67.7-13.2-7.9-35.6-10.3-53.3-10.3-53.3s-16 2.8-37.9 7.7c-36.3 7.9-38.9 9-55.8 31.1-6 7.9-9.5 14.4-12.7 19.5-18.7 26.6-41.7 51.7-52.6 66.1-5.5 7.3-13.3 18.3-19.6 22.2-9.1 5.7-21.1 1.7-23.7-7.8-2.6-9.5 4.3-19.5 9.5-22.7 3.5-2.1 8.7-9.1 15.8-20.3 10.8-15.7 19.1-33.3 19.1-33.3s-10.6 6.7-13.4 10.5c-14.9 19.7-40.8 49-51.9 73.3-10.8 24.4-4.9 37.3 8.1 42.8 9.2 3.8 21.3-4 29.5-12.6 11.7-12.1 17.9-20.2 28.3-38.8 18.1-32.3 30.6-62.8 30.6-62.8s-.3 14.2-.8 22.7c-.7 12.3-2.8 14.8-7.9 20.3-5.8 6.2-13.5 6.6-19.9 6.4-8.5-.4-10.4 5.8-7.4 9.1 9 10.2 29.2 6.3 41.4-9.2 13.1-16.6 11.6-37.8 11-46.9-1.4-21.6 2.4-49.5 2.4-49.5z"/>
                    </svg>
                </div>
                <div class="report-card-image-area" style="background-image: url('{image_path}');"></div>
                <div class="report-card-content">
                    <h3 class="report-card-title">{item['title']}</h3>
                    <p class="report-card-desc">{item['description']}</p>
                    <p class="report-card-author">By {item['author']}</p>
                </div>
            </div>
        </a>
        """
    
    gallery_html += """
    </div>
    """
    
    with gr.Row():
        gr.HTML(gallery_html)

if __name__ == "__main__":
    demo.queue(default_concurrency_limit=MAX_CONCURRENT_REQUESTS,
               max_size=MAX_QUEUE_SIZE)  # Enable queuing at the app level
    
    demo.launch(share=True, allowed_paths=["/file=Gradio/public"])<|MERGE_RESOLUTION|>--- conflicted
+++ resolved
@@ -1382,16 +1382,13 @@
             this.style.background = '#1976d2';
             this.style.boxShadow = '0 2px 4px rgba(0,0,0,0.2)';
         });
-<<<<<<< HEAD
         // Add click event to open YouTube
         videoBtn.addEventListener('click', function() {
             window.open('https://www.youtube.com/watch?si=3DTT2AlEIcAf-T_E&v=U9-b0ZqqM24&feature=youtu.be', '_blank');
         });
-=======
->>>>>>> 3338c14d
         
-        container.appendChild(ytLink);
-    }, text.length * 100 + 200);
+        container.appendChild(videoBtn);
+    }, text.length * 100 + 200); // Add after title animation is complete with faster timing
     
     var gradioContainer = document.querySelector('.gradio-container');
     gradioContainer.insertBefore(container, gradioContainer.firstChild);
@@ -1728,10 +1725,7 @@
                     interactive=False
                 )
                 reset_btn = gr.Button("🔄 Reset", scale=1, elem_classes=["icon-button"], size="sm")
-<<<<<<< HEAD
                 # No need for a hidden video button anymore
-=======
->>>>>>> 3338c14d
 
     with gr.Row(elem_classes=["gallery-section"]):
         gr.Markdown("## Play with some interesting datasets!", elem_classes=["gallery-heading"])
@@ -1780,7 +1774,6 @@
                 outputs=[msg]
             )
 
-<<<<<<< HEAD
     # Event handlers with queue enabled
     msg.submit(
         fn=disable_all_inputs,  # First disable all inputs
@@ -1810,8 +1803,6 @@
         outputs=[msg]
     )
 
-=======
->>>>>>> 3338c14d
     reset_btn.click(
         fn=clear_chat,
         inputs=[REQUIRED_INFO, stage_state, state],
