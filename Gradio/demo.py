--- conflicted
+++ resolved
@@ -213,36 +213,6 @@
             chat_history.append((None, (f'{global_state.user_data.output_graph_dir}/eda_dist.jpg',)))
             yield chat_history, download_btn
 
-            # Algorithm Selection
-            if global_state.algorithm.selected_algorithm is None:
-                chat_history.append(("🤖 Select optimal causal discovery algorithm and its hyperparameter...", None))
-                yield chat_history, download_btn
-                filter = Filter(args)
-                global_state = filter.forward(global_state)
-                reranker = Reranker(args)
-                global_state = reranker.forward(global_state)
-                chat_history.append((None, f"✅ Selected algorithm: {global_state.algorithm.selected_algorithm}"))
-                chat_history.append((None, f"🤔 Algorithm selection reasoning: {global_state.algorithm.selected_reason}"))
-            else:
-                chat_history.append(
-                    ("🤖 Select optimal hyperparameter for your selected causal discovery algorithm...", None))
-                yield chat_history, download_btn
-
-<<<<<<< HEAD
-                filter = Filter(args)
-                global_state = filter.forward(global_state)
-                reranker = Reranker(args)
-                global_state = reranker.forward(global_state)
-                chat_history.append((None, f"✅ Selected algorithm: {global_state.algorithm.selected_algorithm}"))
-
-            hyperparameter_text = ""
-            for param, details in global_state.algorithm.algorithm_arguments_json['hyperparameters'].items():
-                value = details['value']
-                explanation = details['explanation']
-                hyperparameter_text += f"  Parameter: {param}\n"
-                hyperparameter_text += f"  Value: {value}\n"
-                hyperparameter_text += f"  Explanation: {explanation}\n\n"
-=======
         # Algorithm Selection
         if global_state.algorithm.selected_algorithm is None:
             chat_history.append(("🤖 Select optimal causal discovery algorithm and its hyperparameter...", None))
@@ -261,7 +231,23 @@
             )
             chat_history.append((None, f"🤔 Algorithm selection reasoning: {global_state.algorithm.selected_reason}"))
         else:
->>>>>>> 6467c6cf
+            chat_history.append(
+                ("🤖 Select optimal hyperparameter for your selected causal discovery algorithm...", None))
+            yield chat_history, download_btn
+
+                filter = Filter(args)
+                global_state = filter.forward(global_state)
+                reranker = Reranker(args)
+                global_state = reranker.forward(global_state)
+                chat_history.append((None, f"✅ Selected algorithm: {global_state.algorithm.selected_algorithm}"))
+
+            hyperparameter_text = ""
+            for param, details in global_state.algorithm.algorithm_arguments_json['hyperparameters'].items():
+                value = details['value']
+                explanation = details['explanation']
+                hyperparameter_text += f"  Parameter: {param}\n"
+                hyperparameter_text += f"  Value: {value}\n"
+                hyperparameter_text += f"  Explanation: {explanation}\n\n"
             chat_history.append(
                 (None,
                 f"📖 Hyperparameters for the selected algorithm {global_state.algorithm.selected_algorithm}: \n\n {hyperparameter_text}"))
