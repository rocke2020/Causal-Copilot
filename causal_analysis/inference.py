--- conflicted
+++ resolved
@@ -1411,10 +1411,6 @@
             # Check for IV in the Causal Graph
             exist_IV, iv_variable = self.contains_iv(treatment, key_node)
             if exist_IV:
-<<<<<<< HEAD
-                iv_variable = None
-=======
->>>>>>> 4d7b7676
                 self.global_state.inference.task_info[self.global_state.inference.task_index]['IV'] = iv_variable
                 method = "iv"
             
