import numpy as np
from sympy.stats.rv import probability
import ast
import json 
from openai import OpenAI
from postprocess.visualization import Visualization
from collections import Counter
import networkx as nx
from pydantic import BaseModel
import networkx as nx
from pydantic import BaseModel


def bootstrap_iteration(data, ts, algorithm, hyperparameters):
    '''
    :param data: Given Tabular Data in Pandas DataFrame format
    :param ts: Indicator of time-series
    :param algorithm: String representing the algorithm name
    :param hyperparameters: Dictionary of hyperparameter names and values
    :return: Bootstrap result of one iteration
    '''
    import random
    import math
    import pandas as pd
    import algorithm.wrappers as wrappers

    n = data.shape[0]

    # Choose bootstrap method based on the ts flag
    if not ts:
        # General bootstrapping
        boot_index = random.choices(range(n), k=n)
        boot_sample = data.iloc[boot_index, :]
    else:
        # Moving block bootstrapping for time-series
        block_size = 10
        block_num = math.ceil(n / block_size)
        block_start = random.sample(range(n - block_size + 1), block_num)

        blocks = [list(range(start, start + block_size)) for start in block_start]
        subsets = [data.iloc[block] for block in blocks]

        boot_sample = pd.concat(subsets, ignore_index=True).iloc[0:n]

    # Get the algorithm function from wrappers
    algo_func = getattr(wrappers, algorithm)

    # Execute the algorithm with data and hyperparameters
    converted_graph, info, raw_result = algo_func(hyperparameters).fit(boot_sample)

    # if algorithm == 'PC':
    #     boot_graph = raw_result.G.graph
    # elif algorithm == 'FCI':
    #     boot_graph = raw_result[0].graph
    # elif algorithm == "GES":
    #     boot_graph = raw_result['G'].graph
    # elif algorithm == 'CDNOD':
    #     boot_graph = raw_result.G.graph
    # else:
    boot_graph = converted_graph

    return boot_graph

def bootstrap_probability(boot_result, algorithm):

    m = boot_result.shape[1]

    certain_edges_prob = np.zeros((m,m))  # -> and use converted graph
    uncertain_edges_prob = np.zeros((m,m))  # -
    bi_edges_prob = np.zeros((m,m))  # <->
    half_certain_edges_prob = np.zeros((m,m))  # o->
    half_uncertain_edges_prob = np.zeros((m,m))  # o-
    none_edges_prob = np.zeros((m,m))  # o-o
    none_exist_prob = np.zeros((m,m)) # did not exist edge

    for i in range(m):
        for j in range(m):
            if i == j: continue
            else:
                elements_ij = boot_result[:, i, j]
                elements_ji = boot_result[:, j, i]

                # i x j
                none_exist_prob[i, j] = np.mean((elements_ij == 0) & (elements_ji == 0))
                # j -> i
                certain_edges_prob[i, j] = np.mean((elements_ij == 1) & (elements_ji == 0))
                # i - j
                uncertain_edges_prob[i, j] = np.mean((elements_ij == 2) | (elements_ji == 2))
                # i <-> j
                bi_edges_prob[i, j] = np.mean((elements_ij == 3) | (elements_ji == 3))
                # j o-> i
                half_certain_edges_prob[i, j] = np.mean((elements_ij == 4) & (elements_ji == 0))
                # j o- i
                half_uncertain_edges_prob[i, j] = np.mean((elements_ij == 5) & (elements_ji == 0))
                # i o-o j
                none_edges_prob[i, j] = np.mean((elements_ij == 6) | (elements_ji == 6))

                # if algorithm in ['PC','GES','CDNOD','FCI']:
                #     # j -> i
                #     certain_edges_prob[i, j] = np.mean((elements_ij == 1) & (elements_ji == -1))
                #     # i - j
                #     uncertain_edges_prob[i, j] = np.mean((elements_ij == -1) & (elements_ji == -1))
                #     # i <-> j
                #     bi_edges_prob[i, j] = np.mean((elements_ij == 1) & (elements_ji == 1))
                # else:
                #     # j -> i
                #     certain_edges_prob[i, j] = np.mean(elements_ij == 1)

                # # no existence of edge
                # none_exist_prob[i, j] = np.mean(elements_ij == 0)

                # if algorithm == 'FCI':
                #     # j o-> i
                #     half_edges_prob[i, j] = np.mean((elements_ij == 1) & (elements_ji == 2))
                #     # i o-o j
                #     none_edges_prob[i, j] = np.mean((elements_ij == 2) & (elements_ji == 2))


    edges_prob = np.stack((certain_edges_prob, uncertain_edges_prob, bi_edges_prob, half_certain_edges_prob, half_uncertain_edges_prob, none_edges_prob, none_exist_prob), axis=0)

    return edges_prob



def bootstrap(data, full_graph, algorithm, hyperparameters, boot_num, ts, parallel):
    '''
    :param data: Given Tabular Data in Pandas DataFrame format
    :param full_graph: An adjacent matrix in Numpy Ndarray format -
                       causal graph using the full dataset - Matrix[i,j] = 1 indicates j->i
    :param algorithm: String representing the algorithm name
    :param hyperparameters: Dictionary of hyperparameter names and values
    :param boot_num: Number of bootstrap iterations
    :param ts: An indicator of time-series data
    :param parallel: indicator of parallel computing
    :return: a dict of obvious errors in causal analysis results based on bootstrap,
             e.g. {"X->Y: "Forced", "Y->Z: "Forbidden"};
             a matrix records bootstrap probability of directed edges, Matrix[i,j] records the
             bootstrap probability of the existence of edge j -> i.
    '''

    from multiprocessing import Pool

    m = data.shape[1]
    errors = {}
    raw_graph = full_graph

    # try:
    #     if algorithm == 'PC':
    #         raw_graph = full_graph.raw_result.G.graph
    #     elif algorithm == 'FCI':
    #         raw_graph = full_graph.raw_result[0].graph
    #     elif algorithm == "GES":
    #         raw_graph = full_graph.raw_result['G'].graph
    #     elif algorithm == 'CDNOD':
    #         raw_graph = full_graph.raw_result.G.graph
    #     else:
    #         raw_graph = full_graph.converted_graph
    # except:
    #     if algorithm == 'PC':
    #         raw_graph = full_graph.G.graph
    #     elif algorithm == 'FCI':
    #         raw_graph = full_graph[0].graph
    #     elif algorithm == "GES":
    #         raw_graph = full_graph['G'].graph
    #     elif algorithm == 'CDNOD':
    #         raw_graph = full_graph.G.graph
    #     else:
    #         raw_graph = full_graph

    boot_effect_save = []  # Save graphs based on bootstrapping

    if not parallel:
        for boot_time in range(boot_num):
            boot_graph = bootstrap_iteration(data, ts, algorithm, hyperparameters)
            boot_effect_save.append(boot_graph)

    if parallel:
        pool = Pool()

        # Prepare arguments for each process
        args = [(data, ts, algorithm, hyperparameters) for _ in range(boot_num)]
        boot_effect_save = pool.starmap(bootstrap_iteration, args)

        pool.close()
        pool.join()

    boot_effect_save_array = np.array(boot_effect_save)


    # Each layer of edges_prob represents:
    # 0. none_exist_prob: x
    # 1. certain_edges_prob: ->
    # 2. uncertain_edges_prob: -
    # 3. bi_edges_prob: <->
    # 4. half_certain_edges_prob: o->
    # 5. half_uncertain_edges_prob: o-
    # 6. none_edges_prob: o-o

    edges_prob = bootstrap_probability(boot_effect_save_array, algorithm)

    recommend = ['->', '-', '<->', 'o->', 'o-', 'o-o','Forbid']

    boot_recommend = {}

    for i in range(m):
        for j in range(m):
            if i == j:
                continue
            else:
                element_ij = raw_graph[i, j]
                element_ji = raw_graph[j, i]
                prob_ij = edges_prob[:, i, j]

                non_exist_raw = (element_ij == 0 and element_ji == 0)
                certain_edge_raw = (element_ij == 1 and element_ji == 0)
                uncertain_edge_raw = (element_ij == 2 or element_ji == 2)
                bi_edge_raw = (element_ij == 3 or element_ji == 3)
                half_certain_edges_raw = (element_ij == 4 and element_ji == 0)
                half_uncertain_edges_raw = (element_ij == 5 and element_ji == 0)
                none_edge_raw = (element_ij == 6 or element_ji == 6)

                cond0 = certain_edge_raw and (edges_prob[0, i, j] < 0.05)  # j -> i
                cond1 = uncertain_edge_raw and (edges_prob[1, i, j] < 0.05)  # j - i
                cond2 = bi_edge_raw and (edges_prob[2, i, j] < 0.05)  # j <-> i
                cond3 = half_certain_edges_raw and (edges_prob[3, i, j] < 0.05)  # j o-> i
                cond4 = half_uncertain_edges_raw and (edges_prob[4, i, j] < 0.05)  # j o- i
                cond5 = none_edge_raw and (edges_prob[5, i, j] < 0.05)  # j o-o i
                cond6 = non_exist_raw and (edges_prob[6, i, j] < 0.05)  # j x i

                # Bootstrap probability is less than 0.05
                if cond0 or cond1 or cond2 or cond3 or cond4 or cond5 or cond6:
                    boot_recommend[str(j) + '-' + str(i)] = recommend[np.argmax(prob_ij)] + '(' + str(
                        np.max(prob_ij)) + ')'

                # Bootstrap probability is greater than 0.95
                if (not certain_edge_raw) and (edges_prob[0, i, j] > 0.95):
                    boot_recommend[str(j) + '-' + str(i)] = '->' + '(' + str(edges_prob[0, i, j]) + ')'
                elif (not uncertain_edge_raw) and (edges_prob[1, i, j] > 0.95):
                        boot_recommend[str(j) + '-' + str(i)] = '-' + '(' + str(edges_prob[1, i, j]) + ')'
                elif (not bi_edge_raw) and (edges_prob[2, i, j] > 0.95):
                    boot_recommend[str(j) + '-' + str(i)] = '<->' + '(' + str(edges_prob[2, i, j]) + ')'
                elif (not half_certain_edges_raw) and (edges_prob[3, i, j] > 0.95):
                    boot_recommend[str(j) + '-' + str(i)] = 'o->' + '(' + str(edges_prob[3, i, j]) + ')'
                elif (not half_uncertain_edges_raw) and (edges_prob[4, i, j] > 0.95):
                    boot_recommend[str(j) + '-' + str(i)] = 'o-' + '(' + str(edges_prob[4, i, j]) + ')'
                elif (not none_edge_raw) and (edges_prob[5, i, j] > 0.95):
                    boot_recommend[str(j) + '-' + str(i)] = 'o-o' + '(' + str(edges_prob[5, i, j]) + ')'
                elif (not non_exist_raw) and (edges_prob[6, i, j] > 0.95):
                    boot_recommend[str(j) + '-' + str(i)] = 'Forbid' + '(' + str(edges_prob[6, i, j]) + ')'

                # if algorithm in ['PC','GES','CDNOD','FCI']:
                #     certain_edge_raw = (element_ij == 1 and element_ji == 0)
                #     uncertain_edge_raw = (element_ij == 2 or element_ji == 2)
                #     bi_edge_raw = (element_ij == 3 or element_ji == 3)
                #     non_exist_raw = (element_ij == 0 and element_ji == 0)
                #
                #     cond0 = certain_edge_raw and (edges_prob[0, i, j] < 0.05)  # j -> i
                #     cond1 = uncertain_edge_raw and (edges_prob[1, i, j] < 0.05)  # j - i
                #     cond2 = bi_edge_raw and (edges_prob[2, i, j] < 0.05)  # j <-> i
                #     cond5 = non_exist_raw and (edges_prob[5, i, j] < 0.05)  # j x i
                #
                #     if algorithm == 'FCI':
                #         half_edge_raw = (element_ij == 1 and element_ji == 2)
                #         none_edge_raw = (element_ij == 2 and element_ji == 1)
                #
                #         cond3 = half_edge_raw and (edges_prob[3, i, j] < 0.05)  # j o-> i
                #         cond4 = none_edge_raw and (edges_prob[4, i, j] < 0.05)  # j o-o i
                #         cond6 = none_edge_raw and (edges_prob[6, i, j] < 0.05)  # j x i
                # else:
                #     certain_edge_raw = (element_ij == 1)
                #     non_exist_raw = (element_ij == 0)
                #
                #     cond0 = certain_edge_raw and (edges_prob[0, i, j] < 0.05)  # j -> i
                #     cond5 = non_exist_raw and (edges_prob[5, i, j] < 0.05)  # j x i


                # # Bootstrap probability is less than 0.05
                # if algorithm in ['PC', 'GES', 'CDNOD']:
                #     if cond0 or cond1 or cond2 or cond5:
                #         boot_recommend[str(j) + '-' + str(i)] = recommend[np.argmax(prob_ij)] + '(' + str(np.max(prob_ij)) + ')'
                # elif algorithm == 'FCI':
                #     if cond0 or cond1 or cond2 or cond3 or cond4 or cond5 or cond6:
                #         boot_recommend[str(j) + '-' + str(i)] = recommend[np.argmax(prob_ij)] + '(' + str(np.max(prob_ij)) + ')'
                # else:
                #     if cond0 or cond5:
                #         boot_recommend[str(j) + '-' + str(i)] = recommend[np.argmax(prob_ij)] + '(' + str(np.max(prob_ij)) + ')'
                #
                # # Bootstrap probability is greater than 0.95
                # if (not certain_edge_raw) and (edges_prob[0, i, j] > 0.95):
                #     boot_recommend[str(j) + '-' + str(i)] = '->' + '(' + str(edges_prob[0, i, j]) + ')'
                # elif (not non_exist_raw) and (edges_prob[5, i, j] > 0.95):
                #     boot_recommend[str(j) + '-' + str(i)] = 'Forbid' + '(' + str(edges_prob[5, i, j]) + ')'
                #
                # if algorithm in ['PC', 'GES', 'CDNOD','FCI']:
                #     if (not uncertain_edge_raw) and (edges_prob[1, i, j] > 0.95):
                #         boot_recommend[str(j) + '-' + str(i)] = '-' + '(' + str(edges_prob[1, i, j]) + ')'
                #     elif (not bi_edge_raw) and (edges_prob[2, i, j] > 0.95):
                #         boot_recommend[str(j) + '-' + str(i)] = '<->' + '(' + str(edges_prob[2, i, j]) + ')'
                #
                #     if algorithm == 'FCI':
                #         if (not half_edge_raw) and (edges_prob[3, i, j] > 0.95):
                #             boot_recommend[str(j) + '-' + str(i)] = 'o->' + '(' + str(edges_prob[3, i, j]) + ')'
                #         elif (not none_edge_raw) and (edges_prob[4, i, j] > 0.95):
                #             boot_recommend[str(j) + '-' + str(i)] = 'o-o' + '(' + str(edges_prob[4, i, j]) + ')'

    # Convert edges_prob to a dict
    boot_edges_prob = {'certain_edges': edges_prob[0,:,:],
                       'uncertain_edges': edges_prob[1,:,:],
                       'bi_edges': edges_prob[2,:,:],
                       'half_edges': edges_prob[3,:,:], # o->
                       'half_uncertain_edges': edges_prob[4,:,:], # o-
                       'non_edges': edges_prob[5,:,:],
                       'non_existence':edges_prob[6, :, :]}


    return boot_recommend, boot_edges_prob


<<<<<<< HEAD

=======
>>>>>>> f2102cd9
def bootstrap_recommend(raw_graph, boot_edges_prob):
    direct_prob_mat =  boot_edges_prob['certain_edges']
    high_prob_idx_direct = np.where(direct_prob_mat >= 0.9)
    high_prob_edges_direct = list(zip(high_prob_idx_direct[0], high_prob_idx_direct[1]))
    low_prob_idx_direct = np.where(direct_prob_mat <= 0.1)
    low_prob_edges_direct = list(zip(low_prob_idx_direct[0], low_prob_idx_direct[1]))
    middle_prob_idx_direct = np.where((direct_prob_mat < 0.9) & (direct_prob_mat > 0.1))
    middle_prob_edges_direct = list(zip(middle_prob_idx_direct[0], middle_prob_idx_direct[1]))

    undirect_prob_mat =  boot_edges_prob['uncertain_edges']
    high_prob_idx_undirect = np.where(undirect_prob_mat >= 0.9)
    high_prob_edges_undirect = list(zip(high_prob_idx_undirect[0], high_prob_idx_undirect[1]))
    middle_prob_idx_undirect = np.where((undirect_prob_mat < 0.9) & (undirect_prob_mat > 0.1))
    middle_prob_edges_undirect = list(zip(middle_prob_idx_undirect[0], middle_prob_idx_undirect[1]))
    
    middle_prob_edges = list(set(middle_prob_edges_direct+high_prob_edges_undirect+middle_prob_edges_undirect))
    
    print('middle_prob_edges',middle_prob_edges)

    bootstrap_check_dict = {
        'high_prob_edges':{
            'exist':[], # cannot be deleted
            'non-exist': [] # Add it and use it as a constraint in the next iteration
        },
        'low_prob_edges':{
            'exist':[], # delete it
            'non-exist': [] # correct and do not edit
        },
        'middle_prob_edges':{
            'exist':[], # Double-check by LLM, delete if it should not exist
            'non-exist': [] # Double-check by LLM, orientate if it should exist
        }
    }
    def exist_check(prob_edges, dict_key):
        for pair in prob_edges:
            if raw_graph[pair[0],pair[1]]==1 and raw_graph[pair[1],pair[0]]==-1:
                bootstrap_check_dict[dict_key]['exist'].append(pair)
            else:
                bootstrap_check_dict[dict_key]['non-exist'].append(pair)
    exist_check(high_prob_edges_direct, 'high_prob_edges')
    exist_check(low_prob_edges_direct, 'low_prob_edges')
    exist_check(middle_prob_edges, 'middle_prob_edges')

    return bootstrap_check_dict


def get_json(args, prompt):
        client = OpenAI(organization=args.organization, project=args.project, api_key=args.apikey)
        response = client.chat.completions.create(
                model="gpt-4o-mini",
                messages=[
                    {"role": "system", "content": "You are a helpful assistant."},
                    {"role": "user", "content": prompt}
                ]
            )
        jsons = response.choices[0].message.content
        jsons_cleaned = jsons.replace('```json', '').replace('```', '').strip()
        try:
            jsons_cleaned = json.loads(jsons_cleaned)
        except:
            print('The returned LLM JSON file is wrong, try again')
            jsons_cleaned = get_json(args,prompt)
        return jsons_cleaned

def call_llm(args, prompt,prompt_type):
    cot_context = """
            Question and Answer templete:
            Here is the Question and Answer templete, you should learn and reference it when answering my following questions
            Question: For a causal graph used to model relationship of various factors and outcomes related to cancer with the following nodes: ['Pollution', 'Cancer', 'Smoker', 'Xray', 'Dyspnoea'], 
            your task is to double check these relationship between 'smoker' and 'cancer' from a domain knowledge perspective and determine whether this statistically suggested hypothesis is plausible in the context of the domain.  
            if the 'smoker' causes the 'cancer', the "result" is 'A'. If the 'cancer' causes the 'smoker', the "result" should be 'B'. If there is no relationship, the "result" is 'C'. If you are not sure, the result is 'D'
            'xray' and 'cancer'
            'pollution' and 'cancer'
            For each node pair, 
            Please note that Correlation doesn't mean Causation! For example ice cream sales increase in summer alongside higher rates of drowning, where both are influenced by warmer weather rather than one causing the other.
            Please note hidden confounders, for example a study finds a correlation between coffee consumption and heart disease, but fails to account for smoking, which influences both coffee habits and heart disease risk.
            Secondly, please provide an explanation of your result, leveraging your expert knowledge on the causal relationship between the left node and the right node, please use only one to two sentences. 
            Your response should consider the relevant factors and provide a reasoned explanation based on your understanding of the domain.

            Response me following the template below. Do not include anything else. explanations should only include one to two sentences.
            A or B or C or D: explanations ;
            Answer: 
            A: Smoking introduces harmful substances into the respiratory system, leading to cellular damage and mutation, which significantly raises the likelihood of cancer development in the lungs or respiratory tract, subsequently impacting the occurrence of respiratory problems like shortness of breath.

            Question and Answer templete:
            Here is the Question and Answer templete, you should learn and reference it when answering my following questions
            Question: For a causal graph used to model relationship of various factors and outcomes related to cancer with the following nodes: ['Pollution', 'Cancer', 'Smoker', 'Xray', 'Dyspnoea'], 
            your task is to double check these relationship between 'xray' and 'cancer' from a domain knowledge perspective and determine whether this statistically suggested hypothesis is plausible in the context of the domain.  
            if the 'xray'' causes the 'cancer', the "result" is 'A'. If the 'cancer' causes the 'xray', the "result" should be 'B'. If there is no relationship, the "result" is 'C'. If you are not sure, the result is 'D'
            'pollution' and 'cancer'
            For each node pair, 
            Please note that Correlation doesn't mean Causation! For example ice cream sales increase in summer alongside higher rates of drowning, where both are influenced by warmer weather rather than one causing the other.
            Please note hidden confounders, for example a study finds a correlation between coffee consumption and heart disease, but fails to account for smoking, which influences both coffee habits and heart disease risk.
            Secondly, please provide an explanation of your result, leveraging your expert knowledge on the causal relationship between the left node and the right node, please use only one to two sentences. 
            Your response should consider the relevant factors and provide a reasoned explanation based on your understanding of the domain.

            Response me following the template below. Do not include anything else. explanations should only include one to two sentences.
            A or B or C or D: explanations ;
            Answer: 
            B: The causal effect of cancer on X-ray is that X-rays are often used to diagnose or detect cancer in different parts of the body, such as the bones, lungs, breasts, or kidneys123. Therefore, having cancer may increase the likelihood of getting an X-ray as part of the diagnostic process or follow-up care.
            
            Question and Answer templete:
            Here is the Question and Answer templete, you should learn and reference it when answering my following questions
            Question: For a causal graph used to model relationship of various factors and outcomes related to cancer with the following nodes: ['Pollution', 'Cancer', 'Smoker', 'Xray', 'Dyspnoea'], 
            your task is to double check these relationship between 'pollution' and 'cancer' from a domain knowledge perspective and determine whether this statistically suggested hypothesis is plausible in the context of the domain.  
            if the 'pollution' causes the 'cancer', the "result" is 'A'. If the 'cancer' causes the 'pollution', the "result" should be 'B'. If there is no relationship, the "result" is 'C'. If you are not sure, the result is 'D'
            Please note that Correlation doesn't mean Causation! For example ice cream sales increase in summer alongside higher rates of drowning, where both are influenced by warmer weather rather than one causing the other.
            Please note hidden confounders, for example a study finds a correlation between coffee consumption and heart disease, but fails to account for smoking, which influences both coffee habits and heart disease risk.
            Secondly, please provide an explanation of your result, leveraging your expert knowledge on the causal relationship between the left node and the right node, please use only one to two sentences. 
            Your response should consider the relevant factors and provide a reasoned explanation based on your understanding of the domain.

            Response me following the template below. Do not include anything else. explanations should only include one to two sentences.
            A or B or C or D: explanations ;
            Answer: 
            A: The causal effect of pollution on cancer is that air pollution contains carcinogens (cancercausing substances) that may be absorbed into the body when inhaled and damage the DNA of cells. Therefore air pollution may cause cancer.
            """
    normal_context = """
    Response Example
    A: Smoking introduces harmful substances into the respiratory system, leading to cellular damage and mutation, which significantly raises the likelihood of cancer development in the lungs or respiratory tract, subsequently impacting the occurrence of respiratory problems like shortness of breath.
    B: The causal effect of cancer on X-ray is that X-rays are often used to diagnose or detect cancer in different parts of the body, such as the bones, lungs, breasts, or kidneys123. Therefore, having cancer may increase the likelihood of getting an X-ray as part of the diagnostic process or follow-up care.
    C: These two variables are independent because the height of a person does not influence or affect the color of a car they own or drive.
    D: The relationship between the amount of sleep a person gets and their performance in a job can be complex and is not definitively understood.
    """
    prompt += normal_context
    # initiate a client
    client = OpenAI(organization=args.organization, project=args.project, api_key=args.apikey)
    client.chat.completions.create(
            model="gpt-4o-mini",
            messages=[
                {"role": "system", "content": "You are an expert in Causal Discovery."}])
    if 'cot' in prompt_type:
        client.chat.completions.create(
            model="gpt-4o-mini",
            messages=[
                {"role": "system", "content": cot_context}])
    # get response          
    response = client.chat.completions.create(
            model="gpt-4o-mini",
            messages=[
                {"role": "user", "content": prompt}])
    contents = response.choices[0].message.content
    try:
        result, explanation = contents.split(':')[0].strip().upper(), contents.split(':')[1].strip()
        llm_answer = {'result': result,
                      'explanation': explanation}
    except:
        print('The returned LLM evaluation response is wrong, try again')
        llm_answer = call_llm(args,prompt)
    return llm_answer

def call_llm_new(args, prompt, prompt_type):
    with open('postprocess/context/COT_prompt.txt', 'r') as file:
        cot_context = file.read()
    
    with open('postprocess/context/COT_prompt.txt', 'r') as file:
        cot_context = file.read()
    
    normal_context = """
    **YOU SHOULD**
    Follow the template below
    Seperate answers for each pair with ; Do not use ; at other places
    Each answers for one pair should be in a new line
    **Response Template**
    (smoker, cancer): A: Smoking introduces harmful substances into the respiratory system, leading to cellular damage and mutation, which significantly raises the likelihood of cancer development in the lungs or respiratory tract, subsequently impacting the occurrence of respiratory problems like shortness of breath;
    (xray, cancer): B: The causal effect of cancer on X-ray is that X-rays are often used to diagnose or detect cancer in different parts of the body, such as the bones, lungs, breasts, or kidneys123. Therefore, having cancer may increase the likelihood of getting an X-ray as part of the diagnostic process or follow-up care;
    (height, color): C: These two variables are independent because the height of a person does not influence or affect the color of a car they own or drive;
    (sleep, job performance): D: The relationship between the amount of sleep a person gets and their performance in a job can be complex and is not definitively understood;
    """
    prompt += normal_context
    prompt_file = f"postprocess/test_result/sachs_new/prompts/{prompt_type}_prompt.txt"
    with open(prompt_file, 'a') as file:
        file.write(f"{prompt} \n")
    prompt_file = f"postprocess/test_result/sachs_new/prompts/{prompt_type}_prompt.txt"
    with open(prompt_file, 'a') as file:
        file.write(f"{prompt} \n")
    # initiate a client
    client = OpenAI(organization=args.organization, project=args.project, api_key=args.apikey)
    client.chat.completions.create(
            model="gpt-4o-mini",
            messages=[
                {"role": "system", "content": "You are an expert in Causal Discovery."}])
    if 'cot' in prompt_type:
        client.chat.completions.create(
            model="gpt-4o-mini",
            messages=[
                {"role": "system", "content": cot_context}])


    # get response          
    response = client.chat.completions.create(
            model="gpt-4o-mini",
            messages=[
                {"role": "user", "content": prompt}])
    contents = response.choices[0].message.content
    # parse response
    llm_answer = {}
    lines = contents.split('\n')
    lines = [line for line in lines if line.startswith('(')]
    for line in lines:
        try:
            pair, result, explanation = line.split(':')[0].strip(), line.split(':')[1].strip().upper(), line.split(':')[2].strip()
            llm_answer[pair] = {'result': result,
                                'explanation': explanation}
        except Exception as e:
            print('The returned LLM evaluation response is wrong, try again')
            print(lines)
            print(e)
            llm_answer = call_llm_new(args, prompt, prompt_type)
    return llm_answer

def llm_evaluation(data, args, edges_dict, boot_edges_prob, bootstrap_check_dict, prompt_type, voting_num):
    """
    Here we let LLM double check the result of initial graph, and make edition (determine direction & delete edge)
    Provided Info:
    1. Structure of whole graph
    (ancestor decendant ... relationship?)
    2. Bootstrap Probability
    3. Pair relationship in the original graph
    Return: Result dicts with domain knowledge and explanation
    """
    direct_dict = {}
    forbid_dict = {}
    relation_text_dict, relation_text = edges_to_relationship(data, edges_dict, boot_edges_prob)
    #print('relation_text_dict:',relation_text_dict)
    #print('edges_dict: ', edges_dict)
    ### conbine uncertain edges
    uncertain_edges_exist = bootstrap_check_dict['middle_prob_edges']['exist']
    uncertain_edges_nonexist = bootstrap_check_dict['middle_prob_edges']['non-exist']
    combined_uncertain_edges = uncertain_edges_exist + uncertain_edges_nonexist
    # Remove duplicate tuples
    combined_uncertain_edges = list(set(tuple(sorted((i, j))) for (i, j) in combined_uncertain_edges))
    for idx_i, idx_j in combined_uncertain_edges:
        var_j = data.columns[idx_j]
        var_i = data.columns[idx_i]
        directed_exist_texts_j = ', '.join([text for text in relation_text_dict['certain_edges']+relation_text_dict['uncertain_edges'] if var_j in text])
        directed_exist_texts_i = ', '.join([text for text in relation_text_dict['certain_edges']+relation_text_dict['uncertain_edges'] if var_i in text])
        # Basic Prompt: No infos and ask relationships directly
        prompt_pruning = f"""
        Context: We want to carry out causal discovery analysis, considering these variables: {data.columns.tolist()}. 
        """
        # All Pairwise Relationships
        if 'all_relations' in prompt_type:
            prompt_pruning += f"""
            This is a context for your reference: 
            We have conducted the statistical causal discovery algorithm to find the following causal relationships from a statistical perspective:
            {relation_text}, but it may not be correct. 
            """
        # Markov Blanket Context
        if 'markov_blanket' in prompt_type:
            prompt_pruning += f"""
            This is a context for your reference, and your answer cannot add cycles and colliders to these relationships
            We have conducted the statistical causal discovery algorithm to find the following causal relationships from a statistical perspective:
            Edges of node {var_j}:
            {directed_exist_texts_j}
            Edges of node {var_i}:
            {directed_exist_texts_i}
            """
            # Relationships for related node
            # Extract tuples containing main node
            tuples_with_j = [t for t in edges_dict['uncertain_edges']+edges_dict['certain_edges'] if var_j in t]
            related_nodes_j = [item for t in tuples_with_j for item in t if item != var_j]
            tuples_with_i = [t for t in edges_dict['uncertain_edges']+edges_dict['certain_edges'] if var_i in t]
            related_nodes_i = [item for t in tuples_with_i for item in t if item != var_i]
            related_nodes_all = list(set(related_nodes_j+related_nodes_i))
            for node in related_nodes_all:
                directed_exist_texts_related = ', '.join([text for text in relation_text_dict['certain_edges'] if node in text])
                undirected_exist_texts_related = ', '.join([text for text in relation_text_dict['uncertain_edges'] if node in text])
                # print('directed_exist_texts_related',directed_exist_texts_related)
                # print('undirected_exist_texts_related',undirected_exist_texts_related)
                prompt_pruning += f"""
                Edges of node {node}:
                {directed_exist_texts_related} and {undirected_exist_texts_related}
                """

        prompt_pruning += f"""
        Question: your task is to double check these relationship between {var_j} and {var_i} from a domain knowledge perspective and determine whether this statistically suggested hypothesis is plausible in the context of the domain.  

        If {var_j} causes {var_i}, the "result" is 'A'. If {var_i} causes {var_j}, the "result" should be 'B'. If you are really sure there is no relationship, the "result" is 'C'. Otherwise the "result" is 'D'.
        Please note that Correlation doesn't mean Causation! For example ice cream sales increase in summer alongside higher rates of drowning, where both are influenced by warmer weather rather than one causing the other.
        Please note hidden confounders, for example a study finds a correlation between coffee consumption and heart disease, but fails to account for smoking, which influences both coffee habits and heart disease risk.
        Secondly, please provide an explanation of your result, leveraging your expert knowledge on the causal relationship between the left node and the right node, please use only one to two sentences. 
        Your response should consider the relevant factors and provide a reasoned explanation based on your understanding of the domain.

        Response me following the template below. Do not include anything else. explanations should only include one to two sentences
        A or B or C or D: explanations 
            """
        #print('prompt_pruning:', prompt_pruning)
        
        ### Ask with Voting ###
        if voting_num == 1:
            llm_answer = call_llm(args, prompt_pruning, prompt_type)
        else:
            llm_answer_merge = []
            llm_answer = {}
            for i_vote in range(voting_num):
                llm_answer_i = call_llm(args, prompt_pruning, prompt_type)
                llm_answer_merge.append(llm_answer_i)
            result_list = [single_vote['result'] for single_vote in llm_answer_merge]
            print('result_list',result_list)
            explanation_list = [single_vote['explanation'] for single_vote in llm_answer_merge]
            majority_result = Counter(result_list).most_common(1)[0][0]
            majority_explanation = explanation_list[result_list.index(majority_result)]
            llm_answer={'result': majority_result,
                        'explanation': majority_explanation}
        ########### end of voting #################### 
        result, explanation = llm_answer['result'], llm_answer['explanation']
        print((var_j, var_i), result)
        print('response: ',llm_answer)
        if result == 'A':
            if (var_j, var_i) not in edges_dict['certain_edges']:
                direct_dict[(idx_j, idx_i)] = ((var_j, var_i), explanation)
        elif result == 'B':
            if (var_i, var_j) not in edges_dict['certain_edges']:
                direct_dict[(idx_i, idx_j)] = ((var_i, var_j), explanation)
        elif result == 'C':
            forbid_dict[(idx_j, idx_i)] = ((var_j, var_i), explanation)
    return direct_dict, forbid_dict

def check_for_cycles(graph, edge_addition):
    """
    Check if adding the given edge introduces a cycle in the graph.
    :param graph: The current causal graph.
    :param edge_addition: The edge to be added (node_i, node_j).
    :return: True if a cycle is introduced, False otherwise.
    """
    import networkx as nx
    
    # Convert the graph to a NetworkX DiGraph
    G = nx.DiGraph(graph)
    
    # Add the proposed edge
    G.add_edge(edge_addition[0], edge_addition[1])
    
    # Check for cycles
    return not nx.is_directed_acyclic_graph(G)

def check_for_colliders(graph, edge_addition):
    """
    Check if adding the given edge creates a new collider in the graph.
    :param graph: The current causal graph.
    :param edge_addition: The edge to be added (node_i, node_j).
    :return: True if a new collider is created, False otherwise.
    """
    import networkx as nx
    
    # Convert the graph to a NetworkX DiGraph
    G = nx.DiGraph(graph)
    
    # Add the proposed edge
    G.add_edge(edge_addition[0], edge_addition[1])
    
    # Check for colliders
    for node in G.nodes():
        parents = list(G.predecessors(node))
        if len(parents) > 1:
            for u in parents:
                for v in parents:
                    if u != v and not G.has_edge(u, v) and not G.has_edge(v, u):
                        return True
    return False


def llm_evaluation_new(data, args, edges_dict, boot_edges_prob, bootstrap_check_dict, prompt_type, vote_num=3):
    """
    Here we let LLM double check the result of initial graph, and make edition (determine direction & delete edge)
    Provided Info:
    1. Structure of whole graph
    (ancestor decendant ... relationship?)
    2. Bootstrap Probability
    3. Pair relationship in the original graph
    Return: Result dicts with domain knowledge and explanation
    """

    ### conbine uncertain edges
    uncertain_edges_exist = bootstrap_check_dict['middle_prob_edges']['exist']
    uncertain_edges_nonexist = bootstrap_check_dict['middle_prob_edges']['non-exist']
    combined_uncertain_edges = uncertain_edges_exist + uncertain_edges_nonexist
    # Remove duplicate tuples
    combined_uncertain_edges = list(set(tuple(sorted((i, j))) for (i, j) in combined_uncertain_edges))

    # Convert edges into node group
    # Initialize an empty dictionary
    grouped_dict = {}
    # Iterate over the list of tuples
    for idx_i, idx_j in combined_uncertain_edges:
        # Convert the first element to a string for the key
        key = data.columns[idx_i]
        # Append the tuple to the corresponding key in the dictionary
        if key not in grouped_dict:
            grouped_dict[key] = []  # Create a new list if the key doesn't exist
        grouped_dict[key].append((data.columns[idx_i], data.columns[idx_j]))
    print('grouped_dict',grouped_dict)

    direct_dict = {}
    forbid_dict = {}
    ##############iteration##################
    def check_node_relationship(main_node):
        # Relationships for main node
        relation_text_dict, relation_text = edges_to_relationship(data, edges_dict, boot_edges_prob)
        directed_exist_texts_mainnode = ', '.join([text for text in relation_text_dict['certain_edges'] if main_node in text])
        try:
            undirected_exist_texts_mainnode = ', '.join([text for text in relation_text_dict['uncertain_edges'] if main_node in text])
        except:
            undirected_exist_texts_mainnode = 'None'
        # print('directed_exist_texts_mainnode',directed_exist_texts_mainnode)
        # print('undirected_exist_texts_mainnode',undirected_exist_texts_mainnode)
        
        related_pairs = grouped_dict[main_node]
        # Basic Prompt: No infos and ask relationships directly
        prompt_pruning = f"""
        **Context**: 
        We want to carry out causal discovery analysis, considering these variables: {data.columns.tolist()}. 
        """
        # All Pairwise Relationships
        if 'all_relation' in prompt_type:
            prompt_pruning += f"""
            We have conducted the statistical causal discovery algorithm to find the following causal relationships from a statistical perspective:
            {relation_text}
            According to the results shown above, it has been determined that {directed_exist_texts_mainnode} and {undirected_exist_texts_mainnode}, but it may not be correct. 
            """
        # Markov Blanket Context
        if 'markov_blanket' in prompt_type:
            prompt_pruning += f"""
            We have conducted the statistical causal discovery algorithm to find the following causal relationships from a statistical perspective:
            Edges of node {main_node}:
            {directed_exist_texts_mainnode} and {undirected_exist_texts_mainnode}
            """
            # Add adjacency matrix context
        # if 'adj_matrix' in prompt_type:
        #     adj_matrix = edges_dict_to_adj_matrix(edges_dict, data.columns)
        #     prompt_pruning += f"""
        #     This is the adjacency matrix representation of the current causal graph:

        #     **Adjacency Matrix**:
        #     Variables: {data.columns.tolist()}
        #     Matrix:
        #     {adj_matrix.tolist()}

        #     **Definitions of Causal Structures**:
        #     - **Chain Structure (A → B → C)**:
        #     - Variable A causes B, and B causes C.
        #     - **Fork Structure (A ← B → C)**:
        #     - Variable B causes both A and C.
        #     - **Collider Structure (A → B ← C)**:
        #     - Variables A and C both cause B.

        #     **Your Task**:
        #     1. Analyze the adjacency matrix and identify causal structures such as chains, forks, and colliders.
        #     2. Reevaluate the relationships involving {main_node} in the context of these structures.
        #     """
        if 'new_relationship_prompt' in prompt_type:
            prompt_pruning += f"""
            We are conducting a causal discovery analysis on the following variables: {data.columns.tolist()}.
            Our statistical algorithm has identified a potential causal relationship between the following variables:
            {relation_text}

            **Important Considerations**:
            
            1. **Correlation vs. Causation**:
                - Remember that statistical correlation does not imply causation. A detected association between variables may not indicate a causal link.
                - Base your reasoning on domain knowledge and logical inference rather than statistical correlations.
            2. **Direction of Causation**:
                - The direction of causation is crucial. Ensure that the proposed causal direction is logical and consistent with established domain knowledge.
                - Avoid assuming causation without proper justification.
            
            **Your Task**:
             1. **Assess the Causal Relationship**:
                - Evaluate the potential causal relationship between **{main_node}** and the related variables.
                - Select the most appropriate option from the following:
                    - **A**: **{main_node}** is a cause of the related variable.
                    - **B**: The related variable is a cause of **{main_node}**.
                    - **C**: There is no causal relationship.
            2. **Justify Your Choice**:
                - Provide a concise explanation (1-2 sentences) supporting your selection (A, B, or C).
                - Your explanation should be based on domain-specific reasoning and established knowledge.
                - Do **not** rely on statistical correlation or data patterns in your justification.
            **Response Format**:

            Please present your answer in the following format:
            - **A**: "Option A: Increased sunlight exposure (**{main_node}**) leads to higher levels of vitamin D production (related variable) in the body."
            - **B**: "Option B: Higher levels of stress hormones (related variable) can cause elevated blood pressure (**{main_node}**) because stress affects cardiovascular function."
            - **C**: "Option C: There is no direct causal relationship between **{main_node}** and the related variable; they are influenced independently by other factors."

            **Guidelines to Avoid Common Pitfalls**:

            - **Do Not**:
                - Conflate correlation with causation.
                - Use statistical terms such as "correlates with" or "is associated with" in your explanation.
                - Base your reasoning on data patterns or algorithm outputs.
            
            - **Avoid**:
                - Circular reasoning (e.g., "A causes B because B causes A").
                - Vague explanations lacking domain-specific details.
            **Ensure that your response adheres strictly to the format and guidelines provided.**

            """


            # Relationships for related node
            # Extract tuples containing main node
            tuples_with_mainnode = [t for t in edges_dict['uncertain_edges']+edges_dict['certain_edges'] if main_node in t]
            related_nodes = [item for t in tuples_with_mainnode for item in t if item != main_node]
            for node in related_nodes:
                directed_exist_texts_related = ', '.join([text for text in relation_text_dict['certain_edges'] if node in text])
                undirected_exist_texts_related = ', '.join([text for text in relation_text_dict['uncertain_edges'] if node in text])
                # print('directed_exist_texts_related',directed_exist_texts_related)
                # print('undirected_exist_texts_related',undirected_exist_texts_related)
                prompt_pruning += f"""
                Edges of node {node}:
                {directed_exist_texts_related} and {undirected_exist_texts_related}
                """

        prompt_pruning += f"""
        **Your Task**:
        Your task is to double check these causal relationships about node {main_node} from a domain knowledge perspective and determine whether this statistically suggested hypothesis is plausible in the context of the domain.  

        Firstly, determine the causal relationship between
        """
        for node_i, node_j in related_pairs:
            prompt_pruning += f" {node_i} and {node_j},"
        prompt_pruning += f"""\n
        **Options**
        - For each node pair, if I intervene the left node, it directly causes changes in the right node, the "result" is 'A'. 
        - If I intervene the right node, it directly causes changes in the left node, the "result" should be 'B'. 
        - If you are pretty sure there is no relationship, the "result" is 'C'. 
        - If you do not know established evidence, the "result" is 'D'.
        
        **Important Considerations**:

        1. **Correlation vs. Causation**:
        - Remember that statistical correlation does not imply causation. A detected association between variables may not indicate a causal link.
        - Base your reasoning on domain knowledge and logical inference rather than statistical correlations.

        2. **Direction of Causation**:
        - The direction of causation is crucial. Ensure that the proposed causal direction is logical and consistent with established domain knowledge.
        - Avoid assuming causation without proper justification.

        Secondly, please provide an explanation of your result, leveraging your expert knowledge on the causal relationship between the left node and the right node, please use only one to two sentences. 
        Your response should consider the relevant factors and provide a reasoned explanation based on your understanding of the domain.
        - **Avoid**:
        - Circular reasoning (e.g., "A causes B because B causes A").
        - Vague explanations lacking domain-specific details.
        - Use statistical terms such as "correlates with" or "is associated with" in your explanation.
        - Base your reasoning on data patterns or algorithm outputs.

        **Response Format**:
        Response me following the template below. Do not include anything else. explanations should only include one to two sentences. \n
        Please seperate your answers for each pair with semicolon ;
        """
        for node_i, node_j in related_pairs:
            prompt_pruning += f"""
            ({node_i}, {node_j}): A or B or C or D: explanations ; \n
        """
        #print('prompt_pruning: ',prompt_pruning)
        
        ### Ask with Voting ###
        if vote_num == 1:
            llm_answer = call_llm_new(args, prompt_pruning, prompt_type)
        else:
            llm_answer_merge = []
            llm_answer = {}
            for i_vote in range(vote_num):
                llm_answer_i = call_llm_new(args, prompt_pruning, prompt_type)
                llm_answer_merge.append(llm_answer_i)
            merged_dict ={}
            for d in llm_answer_merge:
                for key, value in d.items():
                    merged_dict.setdefault(key,[]).append(value)
            for pair_i in merged_dict.keys():
                result_list = [single_vote['result'] for single_vote in merged_dict[pair_i]]
                print('result_list',result_list)
                explanation_list = [single_vote['explanation'] for single_vote in merged_dict[pair_i]]
                majority_result = Counter(result_list).most_common(1)[0][0]
                majority_explanation = explanation_list[result_list.index(majority_result)]
                llm_answer[pair_i]={'result': majority_result,
                                    'explanation': majority_explanation}
        ########### end of voting #################### 
        print('response: ',llm_answer)
        # Update revised graph and edge dict
        for pair in llm_answer.keys():
            try:
                var_j, var_i = tuple(item.strip().strip('"').strip("'") for item in pair.strip('()').split(','))
                idx_j, idx_i = data.columns.str.lower().get_loc(var_j.lower()), data.columns.str.lower().get_loc(var_i.lower())
                if llm_answer[pair]['result'] == 'A':
                    #if (var_j, var_i) not in edges_dict['certain_edges']:
                    if True:
                        direct_dict[(idx_j, idx_i)] = ((var_j, var_i), llm_answer[pair]['explanation'])
                        edges_dict['certain_edges'].append((var_j, var_i))
                elif llm_answer[pair]['result'] == 'B':
                    #if (var_i, var_j) not in edges_dict['certain_edges']:
                    if True:
                        direct_dict[(idx_i, idx_j)] = ((var_i, var_j), llm_answer[pair]['explanation'])
                        edges_dict['certain_edges'].append((var_i, var_j))
                elif llm_answer[pair]['result'] == 'C':
                    forbid_dict[(idx_j, idx_i)] = ((var_j, var_i), llm_answer[pair]['explanation'])
                    if (var_j, var_i) in edges_dict['certain_edges']:
                        edges_dict['certain_edges'].remove((var_j, var_i))
                    if (var_i, var_j) in edges_dict['certain_edges']:
                        edges_dict['certain_edges'].remove((var_i, var_j))
            except:
                continue

    for main_node in  grouped_dict.keys():
        print(f'edges_dict for {main_node}: ')
        print('directed edges:',edges_dict['certain_edges'])
        print('undirected edges:',edges_dict['uncertain_edges'])
        check_node_relationship(main_node)    
    #########################
    return direct_dict, forbid_dict


def llm_evaluation_new_cycle(data, args, edges_dict, boot_edges_prob, bootstrap_check_dict, prompt_type, vote_num=3):
    """
    Here we let LLM double check the result of initial graph, and make edition (determine direction & delete edge)
    Provided Info:
    1. Structure of whole graph
    (ancestor decendant ... relationship?)
    2. Bootstrap Probability
    3. Pair relationship in the original graph
    Return: Result dicts with domain knowledge and explanation
    """

    ### conbine uncertain edges
    uncertain_edges_exist = bootstrap_check_dict['middle_prob_edges']['exist']
    uncertain_edges_nonexist = bootstrap_check_dict['middle_prob_edges']['non-exist']
    combined_uncertain_edges = uncertain_edges_exist + uncertain_edges_nonexist
    # Remove duplicate tuples
    combined_uncertain_edges = list(set(tuple(sorted((i, j))) for (i, j) in combined_uncertain_edges))

    # Convert edges into node group
    # Initialize an empty dictionary
    grouped_dict = {}
    # Iterate over the list of tuples
    for idx_i, idx_j in combined_uncertain_edges:
        # Convert the first element to a string for the key
        key = data.columns[idx_i]
        # Append the tuple to the corresponding key in the dictionary
        if key not in grouped_dict:
            grouped_dict[key] = []  # Create a new list if the key doesn't exist
        grouped_dict[key].append((data.columns[idx_i], data.columns[idx_j]))
    print('grouped_dict',grouped_dict)

    direct_dict = {}
    forbid_dict = {}
    ##############iteration##################
    def check_node_relationship(main_node):
        # Relationships for main node
        relation_text_dict, relation_text = edges_to_relationship(data, edges_dict, boot_edges_prob)
        directed_exist_texts_mainnode = ', '.join([text for text in relation_text_dict['certain_edges'] if main_node in text])
        try:
            undirected_exist_texts_mainnode = ', '.join([text for text in relation_text_dict['uncertain_edges'] if main_node in text])
        except:
            undirected_exist_texts_mainnode = 'None'
        # print('directed_exist_texts_mainnode',directed_exist_texts_mainnode)
        # print('undirected_exist_texts_mainnode',undirected_exist_texts_mainnode)
        
        related_pairs = grouped_dict[main_node]
        # Basic Prompt: No infos and ask relationships directly
        prompt_pruning = f"""
        **Context**: 
        We want to carry out causal discovery analysis, considering these variables: {data.columns.tolist()}. 
        """
        # All Pairwise Relationships
        if 'all_relations' in prompt_type:
            prompt_pruning += f"""
            We have conducted the statistical causal discovery algorithm to find the following causal relationships from a statistical perspective:
            {relation_text}
            According to the results shown above, it has been determined that {directed_exist_texts_mainnode} and {undirected_exist_texts_mainnode}, but it may not be correct. 
            """
        # Markov Blanket Context
        if 'markov_blanket' in prompt_type:
            prompt_pruning += f"""
            We have conducted the statistical causal discovery algorithm to find the following causal relationships from a statistical perspective:
            Edges of node {main_node}:
            {directed_exist_texts_mainnode} and {undirected_exist_texts_mainnode}
            """
            # Add adjacency matrix context
        # if 'adj_matrix' in prompt_type:
        #     adj_matrix = edges_dict_to_adj_mat(edges_dict, data.columns)
        #     prompt_pruning += f"""
        #     This is the adjacency matrix representation of the current causal graph:

        #     **Adjacency Matrix**:
        #     Variables: {data.columns.tolist()}
        #     Matrix:
        #     {adj_matrix.tolist()}

        #     **Definitions of Causal Structures**:
        #     - **Chain Structure (A → B → C)**:
        #     - Variable A causes B, and B causes C.
        #     - **Fork Structure (A ← B → C)**:
        #     - Variable B causes both A and C.
        #     - **Collider Structure (A → B ← C)**:
        #     - Variables A and C both cause B.

        #     **Your Task**:
        #     1. Analyze the adjacency matrix and identify causal structures such as chains, forks, and colliders.
        #     2. Reevaluate the relationships involving {main_node} in the context of these structures.
        #     """
        if 'new_relationship_prompt' in prompt_type:
            prompt_pruning += f"""
            We are conducting a causal discovery analysis on the following variables: {data.columns.tolist()}.
            Our statistical algorithm has identified a potential causal relationship between the following variables:
            {relation_text}

            **Important Considerations**:
            
            1. **Correlation vs. Causation**:
                - Remember that statistical correlation does not imply causation. A detected association between variables may not indicate a causal link.
                - Base your reasoning on domain knowledge and logical inference rather than statistical correlations.
            2. **Direction of Causation**:
                - The direction of causation is crucial. Ensure that the proposed causal direction is logical and consistent with established domain knowledge.
                - Avoid assuming causation without proper justification.
            
            **Your Task**:
             1. **Assess the Causal Relationship**:
                - Evaluate the potential causal relationship between **{main_node}** and the related variables.
                - Select the most appropriate option from the following:
                    - **A**: **{main_node}** is a cause of the related variable.
                    - **B**: The related variable is a cause of **{main_node}**.
                    - **C**: There is no causal relationship.
            2. **Justify Your Choice**:
                - Provide a concise explanation (1-2 sentences) supporting your selection (A, B, or C).
                - Your explanation should be based on domain-specific reasoning and established knowledge.
                - Do **not** rely on statistical correlation or data patterns in your justification.
            **Response Format**:

            Please present your answer in the following format:
            - **A**: "Option A: Increased sunlight exposure (**{main_node}**) leads to higher levels of vitamin D production (related variable) in the body."
            - **B**: "Option B: Higher levels of stress hormones (related variable) can cause elevated blood pressure (**{main_node}**) because stress affects cardiovascular function."
            - **C**: "Option C: There is no direct causal relationship between **{main_node}** and the related variable; they are influenced independently by other factors."

            **Guidelines to Avoid Common Pitfalls**:

            - **Do Not**:
                - Conflate correlation with causation.
                - Use statistical terms such as "correlates with" or "is associated with" in your explanation.
                - Base your reasoning on data patterns or algorithm outputs.
            
            - **Avoid**:
                - Circular reasoning (e.g., "A causes B because B causes A").
                - Vague explanations lacking domain-specific details.
            **Ensure that your response adheres strictly to the format and guidelines provided.**

            """


            # Relationships for related node
            # Extract tuples containing main node
            tuples_with_mainnode = [t for t in edges_dict['uncertain_edges']+edges_dict['certain_edges'] if main_node in t]
            related_nodes = [item for t in tuples_with_mainnode for item in t if item != main_node]
            for node in related_nodes:
                directed_exist_texts_related = ', '.join([text for text in relation_text_dict['certain_edges'] if node in text])
                undirected_exist_texts_related = ', '.join([text for text in relation_text_dict['uncertain_edges'] if node in text])
                # print('directed_exist_texts_related',directed_exist_texts_related)
                # print('undirected_exist_texts_related',undirected_exist_texts_related)
                prompt_pruning += f"""
                Edges of node {node}:
                {directed_exist_texts_related} and {undirected_exist_texts_related}
                """

        prompt_pruning += f"""
        **Important Considerations**:

        1. **Correlation vs. Causation**:
        - Remember that statistical correlation does not imply causation. A detected association between variables may not indicate a causal link.
        - Base your reasoning on domain knowledge and logical inference rather than statistical correlations.

        2. **Direction of Causation**:
        - The direction of causation is crucial. Ensure that the proposed causal direction is logical and consistent with established domain knowledge.
        - Avoid assuming causation without proper justification.

        **Your Task**:
        Your task is to double check these causal relationships about node {main_node} from a domain knowledge perspective and determine whether this statistically suggested hypothesis is plausible in the context of the domain.  

        Firstly, determine the causal relationship between
        """
        for node_i, node_j in related_pairs:
            prompt_pruning += f" {node_i} and {node_j},"
        prompt_pruning += f"""\n
        **Options**
        - For each node pair, if I intervene the left node, it directly causes changes in the right node, the "result" is 'A'. 
        - If I intervene the right node, it directly causes changes in the left node, the "result" should be 'B'. 
        - If you are pretty sure there is no relationship, the "result" is 'C'. 
        - If you do not know established evidence, the "result" is 'D'.
        
        **Important Considerations**:

        1. **Correlation vs. Causation**:
        - Remember that statistical correlation does not imply causation. A detected association between variables may not indicate a causal link.
        - Base your reasoning on domain knowledge and logical inference rather than statistical correlations.

        2. **Direction of Causation**:
        - The direction of causation is crucial. Ensure that the proposed causal direction is logical and consistent with established domain knowledge.
        - Avoid assuming causation without proper justification.

        Secondly, please provide an explanation of your result, leveraging your expert knowledge on the causal relationship between the left node and the right node, please use only one to two sentences. 
        Your response should consider the relevant factors and provide a reasoned explanation based on your understanding of the domain.
        - **Avoid**:
        - Circular reasoning (e.g., "A causes B because B causes A").
        - Vague explanations lacking domain-specific details.
        - Use statistical terms such as "correlates with" or "is associated with" in your explanation.
        - Base your reasoning on data patterns or algorithm outputs.

        **Response Format**:
        Response me following the template below. Do not include anything else. explanations should only include one to two sentences. \n
        Please seperate your answers for each pair with semicolon ;
        """
        for node_i, node_j in related_pairs:
            prompt_pruning += f"""
            ({node_i}, {node_j}): A or B or C or D: explanations ; \n
        """
        #print('prompt_pruning: ',prompt_pruning)
        
        ### Ask with Voting ###
        if vote_num == 1:
            llm_answer = call_llm_new(args, prompt_pruning, prompt_type)
        else:
            llm_answer_merge = []
            llm_answer = {}
            for i_vote in range(vote_num):
                llm_answer_i = call_llm_new(args, prompt_pruning, prompt_type)
                llm_answer_merge.append(llm_answer_i)
            merged_dict ={}
            for d in llm_answer_merge:
                for key, value in d.items():
                    merged_dict.setdefault(key,[]).append(value)
            for pair_i in merged_dict.keys():
                result_list = [single_vote['result'] for single_vote in merged_dict[pair_i]]
                print('result_list',result_list)
                explanation_list = [single_vote['explanation'] for single_vote in merged_dict[pair_i]]
                majority_result = Counter(result_list).most_common(1)[0][0]
                majority_explanation = explanation_list[result_list.index(majority_result)]
                llm_answer[pair_i]={'result': majority_result,
                                    'explanation': majority_explanation}
        ########### end of voting #################### 
        print('response: ',llm_answer)
        print('response: ',llm_answer)
        # Update revised graph and edge dict
        for pair in llm_answer.keys():
            var_j, var_i = tuple(item.strip() for item in pair.strip('()').split(','))
            idx_j, idx_i = data.columns.get_loc(var_j), data.columns.get_loc(var_i)
            if llm_answer[pair]['result'] == 'A':
                #if (var_j, var_i) not in edges_dict['certain_edges'] and no cycles and colliders are present
                if not check_for_cycles(edges_dict['certain_edges'], (var_j, var_i)) and not check_for_colliders(edges_dict['certain_edges'], (var_j, var_i)):
                    direct_dict[(idx_j, idx_i)] = ((var_j, var_i), llm_answer[pair]['explanation'])
                    edges_dict['certain_edges'].append((var_j, var_i))
            elif llm_answer[pair]['result'] == 'B':
                #if (var_i, var_j) not in edges_dict['certain_edges'] and no cycles and colliders are present
                if not check_for_cycles(edges_dict['certain_edges'], (var_i, var_j)) and not check_for_colliders(edges_dict['certain_edges'], (var_i, var_j)):
                    direct_dict[(idx_i, idx_j)] = ((var_i, var_j), llm_answer[pair]['explanation'])
                    edges_dict['certain_edges'].append((var_i, var_j))
            elif llm_answer[pair]['result'] == 'C':
                forbid_dict[(idx_j, idx_i)] = ((var_j, var_i), llm_answer[pair]['explanation'])
                if (var_j, var_i) in edges_dict['certain_edges']:
                    edges_dict['certain_edges'].remove((var_j, var_i))
                if (var_i, var_j) in edges_dict['certain_edges']:
                    edges_dict['certain_edges'].remove((var_i, var_j))

    for main_node in  grouped_dict.keys():
        print(f'edges_dict for {main_node}: ')
        print('directed edges:',edges_dict['certain_edges'])
        print('undirected edges:',edges_dict['uncertain_edges'])
        check_node_relationship(main_node)    
    #########################
    return direct_dict, forbid_dict




def kci_pruning(data, revised_graph):
    from causallearn.utils.cit import CIT
    kci_forbid_dict = {}
    test = CIT(data.to_numpy(), 'kci') # construct a CIT instance with data and method name
    for idx_1 in range(len(data.columns)-1):
        for idx_2 in range(idx_1+1, len(data.columns)):
            p_value = test(idx_1, idx_2)
            if p_value > 0.05 and revised_graph[idx_1, idx_2]!=0:
                print(f'({data.columns[idx_1]}, {data.columns[idx_2]}): {p_value}')
                kci_forbid_dict[idx_1,idx_2] = p_value
    return kci_forbid_dict

def edges_to_relationship(data, edges_dict, boot_edges_prob=None):
    '''
    :param data: Pandas DataFrame format.
    :param graph: An adjacent matrix in Numpy Ndarray format - Matrix[i,j] = 1 indicates j->i
    :param boot_probability: A matrix in Numpy Ndarray format
                             recording bootstrap probability of directed edges,
                             e.g., Matrix[i,j] records probability of existence of edge i -> j.
    :param edges_dict: A dict containing lists of all types of relationships
    :param boot_prob: A dict containing probability matrix of all types of edges
    :return: A dictionary of lists describing different edge types' relationships for each node pairs and corresponding bootstrap probability.
    '''
    relation_dict = {
            'certain_edges': 'causes',
            'uncertain_edges': 'has undirected relationship with',
            'bi_edges': 'has hidden confounder with',
            'half_certain_edges': 'is not a descendant of',
            'half_uncertain_edges': 'is not a descendant of',
            'none_edges': 'has no D-seperation set with'
        }
    result_dict = {
            'certain_edges': [],
            'uncertain_edges': [],
            'bi_edges': [],
            'half_certain_edges': [],
            'half_uncertain_edges': [],
            'none_edges': []
        }
    summary_dict = {
            'certain_edges': 'These variable pairs have certain directed edge between them: \n',
            'uncertain_edges': 'These variable pairs have undirected relationship between them: \n',
            'bi_edges': 'These variable pairs have hidden confounders between them: \n',
            'half_certain_edges': 'These variable pairs have non-descendant directed relationship between them: \n',
            'half_uncertain_edges': 'These variable pairs have non-descendant undirected relationship between them: \n',
            'none_edges': 'These variable pairs have no D-seperation between them: \n'
        }
    for edge_type in relation_dict.keys():
        edges_list = edges_dict[edge_type]
        for edges in edges_list:
            if boot_edges_prob is not None:
                idx_j = data.columns.get_loc(edges[0])
                idx_i = data.columns.get_loc(edges[1])
                prob = boot_edges_prob[edge_type][idx_i, idx_j]
                result_dict[edge_type].append(f'{edges[0]} {relation_dict[edge_type]} {edges[1]} with bootstrap probability {prob}')
            else:
                result_dict[edge_type].append(f'{edges[0]} {relation_dict[edge_type]} {edges[1]}')
    
    filtered_result_dict = {key: value for key, value in result_dict.items() if value}

    relation_text = ""
    for key in filtered_result_dict:
        relation_text += f"{summary_dict[key]}"
        for pair_relation in filtered_result_dict[key]:
            relation_text += f'{pair_relation}, '
        relation_text += '\n'
    
    return filtered_result_dict, relation_text


def LLM_remove_cycles(args, message):
    client = OpenAI(organization=args.organization, project=args.project, api_key=args.apikey)
    class VarList(BaseModel):
        nodes: list[str]
    
    completion = client.beta.chat.completions.parse(
    model="gpt-4o-mini-2024-07-18",
    messages=[
        {"role": "system", "content": f"You are a helpful assistant, the following relationships form a cycle, please choose an egde to remove this cycle, and save nodes of this edge in a list. "},
        {"role": "user", "content": message},
    ],
    response_format=VarList,
    )

    node_list = completion.choices[0].message.parsed.nodes
    return node_list

def check_cycle(args, data, graph):
    columns = data.columns
    graph_copy = graph.copy()
    # Set symmetric positions to 0
    ones_indices = np.where(graph == 1)
    symmetric_indices = (ones_indices[1], ones_indices[0])  # swap row and column indices
    graph_copy[symmetric_indices] = 0
    G = nx.from_numpy_array(graph_copy, create_using=nx.DiGraph)
    G = nx.relabel_nodes(G, dict(enumerate(columns)))

    # Check for cycles in the directed graph
    acyclic = nx.is_directed_acyclic_graph(G)

    # Output the result
    if acyclic:
        print("The graph is acyclic (no cycles).")
    else:
        print("The graph has cycles.")
        cycles = list(nx.simple_cycles(G))
        for cycle in cycles:
            print(cycle)
            prompt = " -> ".join(f"{n}" for n in cycle)
            prompt +=  f" -> {cycle[0]}"
            print(prompt)
            remove_nodes = LLM_remove_cycles(args, prompt)
            print('remove_nodes',remove_nodes)
            ind_i = columns.get_loc(remove_nodes[0])
            ind_j = columns.get_loc(remove_nodes[1])
            graph[ind_i, ind_j] = graph[ind_j, ind_i] = 0
    
    return graph




def LLM_remove_cycles(args, message):
    client = OpenAI(organization=args.organization, project=args.project, api_key=args.apikey)
    class VarList(BaseModel):
        nodes: list[str]
    
    completion = client.beta.chat.completions.parse(
    model="gpt-4o-mini-2024-07-18",
    messages=[
        {"role": "system", "content": f"You are a helpful assistant, the following relationships form a cycle, please choose an egde to remove this cycle, and save nodes of this edge in a list. "},
        {"role": "user", "content": message},
    ],
    response_format=VarList,
    )

    node_list = completion.choices[0].message.parsed.nodes
    return node_list

def check_cycle(args, data, graph):
    columns = data.columns
    graph_copy = graph.copy()
    # Set symmetric positions to 0
    ones_indices = np.where(graph == 1)
    symmetric_indices = (ones_indices[1], ones_indices[0])  # swap row and column indices
    graph_copy[symmetric_indices] = 0
    G = nx.from_numpy_array(graph_copy, create_using=nx.DiGraph)
    G = nx.relabel_nodes(G, dict(enumerate(columns)))

    # Check for cycles in the directed graph
    acyclic = nx.is_directed_acyclic_graph(G)

    # Output the result
    if acyclic:
        print("The graph is acyclic (no cycles).")
    else:
        print("The graph has cycles.")
        cycles = list(nx.simple_cycles(G))
        for cycle in cycles:
            print(cycle)
            prompt = " -> ".join(f"{n}" for n in cycle)
            prompt +=  f" -> {cycle[0]}"
            print(prompt)
            remove_nodes = LLM_remove_cycles(args, prompt)
            print('remove_nodes',remove_nodes)
            ind_i = columns.get_loc(remove_nodes[0])
            ind_j = columns.get_loc(remove_nodes[1])
            graph[ind_i, ind_j] = graph[ind_j, ind_i] = 0
    
    return graph



    <|MERGE_RESOLUTION|>--- conflicted
+++ resolved
@@ -316,10 +316,6 @@
     return boot_recommend, boot_edges_prob
 
 
-<<<<<<< HEAD
-
-=======
->>>>>>> f2102cd9
 def bootstrap_recommend(raw_graph, boot_edges_prob):
     direct_prob_mat =  boot_edges_prob['certain_edges']
     high_prob_idx_direct = np.where(direct_prob_mat >= 0.9)
