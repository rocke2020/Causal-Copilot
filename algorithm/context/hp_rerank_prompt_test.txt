--- conflicted
+++ resolved
@@ -90,11 +90,7 @@
 
 We have selected the following algorithm for causal discovery:
 
-<<<<<<< HEAD
-Algorithm: PC
-=======
 Algorithm: FCI
->>>>>>> 0938b037
 
 Now, we need to determine the optimal hyperparameters for this algorithm. I'll guide you through a systematic approach to select values that prioritize accuracy while maintaining computational efficiency for moderate graph sizes.
 
@@ -122,11 +118,7 @@
 
 Step 4: Analyze algorithm-specific recommendations
    - Review expert suggestions for each parameter:
-<<<<<<< HEAD
-   "**Parameter:** alpha\n- **Meaning:** Desired significance level in (0, 1)\n- **Available Values:**\n  - 0.05\n  - 0.1\n  - 0.01\n- **Expert Suggestion:** Use 0.05 as default. Adjust based on sample size, more conservative (lower) values for larger samples. If < 500, use 0.1; Else if 500-10000 (<10000 but >500), use 0.05; Else if > 10000, using 0.01.\n\n**Parameter:** indep_test\n- **Meaning:** Independence test method\n- **Available Values:**\n  - fisherz_cpu\n  - fisherz_gpu\n  - chisq_cpu\n  - chisq_gpu\n  - kci_cpu\n  - cmiknn_gpu\n  - fastkci_cpu\n  - rcit_cpu\n- **Expert Suggestion:** Use fisherz_cpu as default (for linear data). Choose based on data type and hardware. DON'T use nonlinear/non-parametric tests for linear/discrete data.\n\nLINEAR/DISCRETE (PARAMETRIC) TESTS:\n- 'fisherz_cpu': For linear continuous data (default choice for linear data)\n- 'fisherz_gpu': GPU version for linear continuous data (only if variable size > 150 and sample size > 7500)\n- 'chisq_cpu': For discrete data only\n- 'chisq_gpu': GPU version for discrete data (only if variable size > 150 and sample size > 7500)\n\nNONLINEAR/NON-PARAMETRIC TESTS:\n- 'kci_cpu': For nonlinear data (very slow, ONLY use if variable size < 10 and sample size < 1500)\n- 'rcit_cpu': Fastest approximation of kci (use only if variable size < 100 and sample size < 10000)\n- 'fastkci_cpu': Divide-and-conquer version of kci, faster than kci but less accurate (use only if variable size < 20 and sample size < 3000)\n- 'cmiknn_gpu': GPU accelerated nonlinear test (use only if data is nonlinear, and variable size > 50 or sample size > 3000)\n\nFor nonlinear data, as long as variable and sample size constraints are fulfilled, choose in order of accuracy: KCI > RCIT > FastKCI >= CMiKNN. For smaller datasets, use CPU tests for better accuracy even if GPU is available. You MUST use GPU tests for large datasets (variable size > 150) if GPU is available.\n\n**Parameter:** depth\n- **Meaning:** Maximum depth for skeleton search\n- **Available Values:**\n  - -1\n  - 6\n  - 5\n  - 4\n  - 3\n- **Expert Suggestion:** Use -1 as default. Use -1 for unlimited depth. For large graphs, limiting depth (e.g., 2-4) can significantly speed up the algorithm with a minor trade-off in accuracy. For CPU-based independence tests: A graph with node number < 10, use depth 6; A graph with node number 10-25, use depth 5; A graph with node number 25-50, use depth 4; A graph with node number > 50, use depth 3. For GPU-accelerated independence tests: A graph with node number < 50, use depth -1; A graph with node number 50-100, use depth 5; A graph with node number > 100, use depth 4.\n\n"
-=======
    "**Parameter:** alpha\n- **Meaning:** Desired significance level in (0, 1)\n- **Available Values:**\n  - 0.05\n  - 0.1\n  - 0.01\n- **Expert Suggestion:** Use 0.05 as default. Adjust based on sample size, more conservative (lower) values for larger samples. If < 500, use 0.1; Else if 500-10000 (<10000 but >500), use 0.05; Else if > 10000, using 0.01.\n\n**Parameter:** indep_test\n- **Meaning:** Independence test method\n- **Available Values:**\n  - fisherz\n  - chisq\n  - kci\n  - fastkci\n  - rcit\n- **Expert Suggestion:** Use fisherz as default (for linear data). Choose based on data type, DON'T use nonlinear/non-parametric tests for linear/discrete data.\n\nLINEAR/DISCRETE (PARAMETRIC) TESTS:\n- 'fisherz': For linear continuous data (default choice for linear data)\n- 'chisq': For discrete data only (applied only for pure discrete data)\n\nNONLINEAR/NON-PARAMETRIC TESTS:\n- 'kci': For nonlinear data (very slow, use only if variable size < 10 and sample size < 1500)\n- 'rcit': Fastest approximation of kci for non-linear data (use only if variable size < 100 and sample size < 10000)\n- 'fastkci': Divide-and-conquer version of kci for non-linear data, faster than kci but less accurate (use only if variable size < 20 and sample size < 3000)\n\nFor nonlinear data, as long as variable and sample size constraints are fulfilled, choose in order of accuracy: KCI > RCIT > FastKCI.\n\n**Parameter:** depth\n- **Meaning:** Maximum depth for skeleton search\n- **Available Values:**\n  - -1\n  - 6\n  - 4\n  - 2\n  - 1\n- **Expert Suggestion:** Use -1 as default. Use -1 for unlimited depth. For large graphs, limiting depth (e.g., 1-3) can significantly speed up the algorithm at the cost of some accuracy. A graph with node number < 10, use depth 6; A graph with node number 10 - 25, use depth 4; A graph with node number 25-50, use depth 2; A graph with node number > 50, use depth 1.\n\n"
->>>>>>> 0938b037
 
 Step 5: Analyze algorithm performance with different hyperparameter configurations (If existed)
    - Review benchmarking results for this algorithm with various hyperparameter settings
@@ -176,37 +168,18 @@
 Filtered Benchmarking Results
 ────────────────────────────────────────────────────────
 
-<<<<<<< HEAD
-Algorithms included: PC
-=======
 Algorithms included: FCI
->>>>>>> 0938b037
 
 ────────────────────────────────────────────────────────
 Overall Algorithm Performance
 ────────────────────────────────────────────────────────
 
-<<<<<<< HEAD
-⚠️ IMPORTANT: Overall rankings can be misleading! ⚠️
-- An algorithm with high average performance may perform poorly on specific scenarios
-- Always check scenario-specific performance for your use case
-
-Overall ranking based on average performance across all scenarios:
-
-1. PC_indep_test=rcit_cpu: 6.8
-2. PC_indep_test=kci_cpu: 6.6
-3. PC_indep_test=fisherz_cpu: 6.3
-4. PC_indep_test=fisherz_gpu: 6.1
-5. PC_indep_test=fastkci_cpu: 6.1
-6. PC_indep_test=cmiknn_gpu: 5.1
-=======
 Overall ranking based on average performance across all scenarios:
 
 1. FCI_indep_test=fisherz: 7.4
 2. FCI_indep_test=rcit: 7.3
 3. FCI_indep_test=kci: 6.2
 4. FCI_indep_test=fastkci: 6.2
->>>>>>> 0938b037
 
 
 ────────────────────────────────────────────────────────
@@ -217,19 +190,10 @@
 
 | Algorithm | Variable Scaling (linear) | Sample Scaling (linear) | Variable Scaling (mlp) | Sample Scaling (mlp) | Average |
 |-----------|---------------------------|--------------------------|------------------------|----------------------|--------|
-<<<<<<< HEAD
-| PC_indep_test=fisherz_gpu | 5.0 | N/A | 5.0 | N/A | 5.0 |
-| PC_indep_test=cmiknn_gpu | 4.0 | N/A | 4.1 | N/A | 4.1 |
-| PC_indep_test=fisherz_cpu | 3.9 | N/A | 3.9 | N/A | 3.9 |
-| PC_indep_test=rcit_cpu | 3.2 | N/A | 3.5 | N/A | 3.4 |
-| PC_indep_test=kci_cpu | 2.0 | N/A | 2.1 | N/A | 2.1 |
-| PC_indep_test=fastkci_cpu | 1.4 | N/A | 1.6 | N/A | 1.5 |
-=======
 | FCI_indep_test=fisherz | 4.7 | N/A | 4.7 | N/A | 4.7 |
 | FCI_indep_test=kci | 3.7 | N/A | 4.1 | N/A | 3.9 |
 | FCI_indep_test=fastkci | 3.4 | N/A | 4.1 | N/A | 3.8 |
 | FCI_indep_test=rcit | 3.3 | N/A | 4.0 | N/A | 3.6 |
->>>>>>> 0938b037
 
 
 ────────────────────────────────────────────────────────
@@ -237,36 +201,6 @@
 ────────────────────────────────────────────────────────
 
 • Linear Relationships
-<<<<<<< HEAD
-  1. PC_indep_test=fisherz_cpu: Performance 7.0
-  2. PC_indep_test=rcit_cpu: Performance 7.0
-  3. PC_indep_test=kci_cpu: Performance 6.9
-
-• Non-Linear Relationships
-  1. PC_indep_test=rcit_cpu: Performance 6.9
-  2. PC_indep_test=kci_cpu: Performance 6.3
-  3. PC_indep_test=fisherz_cpu: Performance 5.4
-
-• Data with Missing Values
-  1. PC_indep_test=kci_cpu: Performance 6.8
-  2. PC_indep_test=rcit_cpu: Performance 6.8
-  3. PC_indep_test=fisherz_cpu: Performance 6.3
-
-• Data with Measurement Error
-  1. PC_indep_test=kci_cpu: Performance 7.8
-  2. PC_indep_test=fisherz_gpu: Performance 7.7
-  3. PC_indep_test=fastkci_cpu: Performance 7.7
-
-• Dense vs Sparse Graphs
-  1. PC_indep_test=rcit_cpu: Performance 5.9
-  2. PC_indep_test=fastkci_cpu: Performance 5.4
-  3. PC_indep_test=fisherz_cpu: Performance 5.3
-
-• Heterogeneous Data
-  1. PC_indep_test=kci_cpu: Performance 5.7
-  2. PC_indep_test=fisherz_cpu: Performance 5.5
-  3. PC_indep_test=rcit_cpu: Performance 5.4
-=======
   1. FCI_indep_test=fisherz: Performance 7.8
   2. FCI_indep_test=rcit: Performance 7.7
   3. FCI_indep_test=kci: Performance 6.8
@@ -295,7 +229,6 @@
   1. FCI_indep_test=fisherz: Performance 6.7
   2. FCI_indep_test=rcit: Performance 6.2
   3. FCI_indep_test=kci: Performance 5.4
->>>>>>> 0938b037
 
 
 ────────────────────────────────────────────────────────
@@ -309,274 +242,130 @@
 • Variable Scaling (linear)
 | Algorithm | Performance | Stability | Efficiency | Overall Score |
 |-----------|------------|-----------|------------|-------------|
-<<<<<<< HEAD
-| PC_indep_test=rcit_cpu | 8.0 | 14.1 | 3.2 | 7.5 |
-| PC_indep_test=fisherz_cpu | 7.8 | 6.3 | 3.9 | 7.2 |
-| PC_indep_test=fastkci_cpu | 7.3 | 4.4 | 1.4 | 6.6 |
-| PC_indep_test=fisherz_gpu | 7.3 | 12.0 | 5.0 | 7.2 |
-| PC_indep_test=kci_cpu | 7.0 | 7.2 | 2.0 | 6.4 |
-| PC_indep_test=cmiknn_gpu | 6.5 | 15.2 | 4.0 | 6.0 |
-=======
 | FCI_indep_test=rcit | 8.3 | 6.3 | 3.3 | 7.8 |
 | FCI_indep_test=fisherz | 8.1 | 3.3 | 4.7 | 7.6 |
 | FCI_indep_test=kci | 7.3 | 7.9 | 3.7 | 7.1 |
 | FCI_indep_test=fastkci | 7.2 | 5.8 | 3.4 | 7.0 |
->>>>>>> 0938b037
 
 • Sample Scaling (linear)
 | Algorithm | Performance | Stability | Efficiency | Overall Score |
 |-----------|------------|-----------|------------|-------------|
-<<<<<<< HEAD
-| PC_indep_test=fisherz_cpu | 8.9 | 8.7 | N/A | 8.9 |
-| PC_indep_test=kci_cpu | 8.6 | 6.8 | N/A | 8.6 |
-| PC_indep_test=fisherz_gpu | 8.5 | 9.3 | N/A | 8.5 |
-| PC_indep_test=rcit_cpu | 8.3 | 5.2 | N/A | 8.3 |
-| PC_indep_test=fastkci_cpu | 8.3 | 7.9 | N/A | 8.3 |
-| PC_indep_test=cmiknn_gpu | 6.6 | 4.2 | N/A | 6.6 |
-=======
 | FCI_indep_test=fisherz | 9.2 | 7.2 | N/A | 9.2 |
 | FCI_indep_test=rcit | 9.0 | 7.8 | N/A | 9.0 |
 | FCI_indep_test=fastkci | 8.6 | 7.7 | N/A | 8.6 |
 | FCI_indep_test=kci | 8.5 | 9.5 | N/A | 8.5 |
->>>>>>> 0938b037
 
 • Heterogeneity (linear)
 | Algorithm | Performance | Stability |
 |-----------|------------|----------|
-<<<<<<< HEAD
-| PC_indep_test=kci_cpu | 7.7 | 14.3 |
-| PC_indep_test=fisherz_cpu | 7.5 | 10.7 |
-| PC_indep_test=fastkci_cpu | 7.2 | 3.3 |
-| PC_indep_test=fisherz_gpu | 7.0 | 6.9 |
-| PC_indep_test=rcit_cpu | 6.8 | 9.3 |
-| PC_indep_test=cmiknn_gpu | 5.1 | 0.5 |
-=======
 | FCI_indep_test=fisherz | 8.5 | 1.6 |
 | FCI_indep_test=rcit | 8.0 | 2.1 |
 | FCI_indep_test=kci | 7.2 | 3.6 |
 | FCI_indep_test=fastkci | 7.2 | 0.5 |
->>>>>>> 0938b037
 
 • Measurement Error (linear)
 | Algorithm | Performance | Stability |
 |-----------|------------|----------|
-<<<<<<< HEAD
-| PC_indep_test=fastkci_cpu | 8.9 | 7.3 |
-| PC_indep_test=kci_cpu | 8.8 | 6.6 |
-| PC_indep_test=fisherz_gpu | 8.8 | 8.9 |
-| PC_indep_test=rcit_cpu | 8.3 | 12.3 |
-| PC_indep_test=fisherz_cpu | 8.1 | 12.6 |
-| PC_indep_test=cmiknn_gpu | 6.4 | 2.3 |
-=======
 | FCI_indep_test=fisherz | 9.1 | 10.2 |
 | FCI_indep_test=rcit | 8.9 | 5.3 |
 | FCI_indep_test=fastkci | 8.8 | 5.3 |
 | FCI_indep_test=kci | 8.5 | 8.1 |
->>>>>>> 0938b037
 
 • Noise Type (linear)
 | Algorithm | Performance | Stability |
 |-----------|------------|----------|
-<<<<<<< HEAD
-| PC_indep_test=fisherz_cpu | 8.8 | 3.0 |
-| PC_indep_test=kci_cpu | 8.7 | 0.5 |
-| PC_indep_test=rcit_cpu | 7.8 | 0.0 |
-| PC_indep_test=fastkci_cpu | 7.1 | 9.5 |
-| PC_indep_test=fisherz_gpu | 6.9 | 1.5 |
-| PC_indep_test=cmiknn_gpu | 6.1 | 0.5 |
-=======
 | FCI_indep_test=fisherz | 9.6 | 4.5 |
 | FCI_indep_test=rcit | 8.9 | 1.5 |
 | FCI_indep_test=kci | 7.1 | 9.5 |
 | FCI_indep_test=fastkci | 7.0 | 5.5 |
->>>>>>> 0938b037
 
 • Missing Data (linear)
 | Algorithm | Performance | Stability |
 |-----------|------------|----------|
-<<<<<<< HEAD
-| PC_indep_test=fisherz_cpu | 7.0 | 3.1 |
-| PC_indep_test=rcit_cpu | 6.7 | 8.2 |
-| PC_indep_test=kci_cpu | 6.7 | 7.9 |
-| PC_indep_test=fisherz_gpu | 6.3 | 3.0 |
-| PC_indep_test=fastkci_cpu | 5.9 | 6.8 |
-| PC_indep_test=cmiknn_gpu | 4.9 | 7.5 |
-=======
 | FCI_indep_test=fisherz | 8.0 | 3.4 |
 | FCI_indep_test=rcit | 7.9 | 4.4 |
 | FCI_indep_test=kci | 6.3 | 9.5 |
 | FCI_indep_test=fastkci | 6.2 | 5.9 |
->>>>>>> 0938b037
 
 • Edge Probability (linear)
 | Algorithm | Performance | Stability |
 |-----------|------------|----------|
-<<<<<<< HEAD
-| PC_indep_test=rcit_cpu | 6.1 | 7.3 |
-| PC_indep_test=fisherz_cpu | 6.0 | 9.6 |
-| PC_indep_test=fastkci_cpu | 5.8 | 6.9 |
-| PC_indep_test=fisherz_gpu | 5.7 | 6.1 |
-| PC_indep_test=kci_cpu | 5.4 | 9.9 |
-| PC_indep_test=cmiknn_gpu | 4.4 | 3.1 |
-=======
 | FCI_indep_test=rcit | 6.9 | 9.4 |
 | FCI_indep_test=fisherz | 6.7 | 6.4 |
 | FCI_indep_test=fastkci | 5.8 | 6.9 |
 | FCI_indep_test=kci | 5.7 | 6.9 |
->>>>>>> 0938b037
 
 • Discrete Ratio (linear)
 | Algorithm | Performance | Stability |
 |-----------|------------|----------|
-<<<<<<< HEAD
-| PC_indep_test=fisherz_gpu | 6.7 | 11.0 |
-| PC_indep_test=fisherz_cpu | 6.2 | 6.6 |
-| PC_indep_test=fastkci_cpu | 6.2 | 2.9 |
-| PC_indep_test=rcit_cpu | 6.1 | 7.8 |
-| PC_indep_test=kci_cpu | 5.5 | 8.7 |
-| PC_indep_test=cmiknn_gpu | 4.4 | 2.5 |
-=======
 | FCI_indep_test=fisherz | 7.6 | 2.9 |
 | FCI_indep_test=kci | 6.9 | 3.1 |
 | FCI_indep_test=rcit | 6.8 | 1.6 |
 | FCI_indep_test=fastkci | 6.8 | 7.8 |
->>>>>>> 0938b037
 
 • Variable Scaling (mlp)
 | Algorithm | Performance | Stability | Efficiency | Overall Score |
 |-----------|------------|-----------|------------|-------------|
-<<<<<<< HEAD
-| PC_indep_test=rcit_cpu | 6.6 | 16.8 | 3.5 | 6.4 |
-| PC_indep_test=kci_cpu | 5.5 | 10.6 | 2.1 | 5.2 |
-| PC_indep_test=fisherz_cpu | 5.3 | 7.9 | 3.9 | 5.4 |
-| PC_indep_test=cmiknn_gpu | 5.2 | 15.8 | 4.1 | 5.0 |
-| PC_indep_test=fisherz_gpu | 4.8 | 7.4 | 5.0 | 4.8 |
-| PC_indep_test=fastkci_cpu | 4.5 | 10.4 | 1.6 | 4.4 |
-=======
 | FCI_indep_test=rcit | 6.7 | 9.0 | 4.0 | 6.4 |
 | FCI_indep_test=fisherz | 6.0 | 6.0 | 4.7 | 5.8 |
 | FCI_indep_test=kci | 5.1 | 10.5 | 4.1 | 5.0 |
 | FCI_indep_test=fastkci | 4.8 | 3.0 | 4.1 | 4.8 |
->>>>>>> 0938b037
 
 • Sample Scaling (mlp)
 | Algorithm | Performance | Stability | Efficiency | Overall Score |
 |-----------|------------|-----------|------------|-------------|
-<<<<<<< HEAD
-| PC_indep_test=rcit_cpu | 8.4 | 11.6 | N/A | 8.4 |
-| PC_indep_test=fisherz_cpu | 6.7 | 4.1 | N/A | 6.7 |
-| PC_indep_test=kci_cpu | 6.5 | 15.2 | N/A | 6.5 |
-| PC_indep_test=fisherz_gpu | 5.5 | 6.4 | N/A | 5.5 |
-| PC_indep_test=cmiknn_gpu | 5.4 | 15.6 | N/A | 5.4 |
-| PC_indep_test=fastkci_cpu | 5.4 | 8.1 | N/A | 5.4 |
-=======
 | FCI_indep_test=rcit | 8.1 | 3.2 | N/A | 8.1 |
 | FCI_indep_test=fisherz | 7.3 | 9.0 | N/A | 7.3 |
 | FCI_indep_test=kci | 5.5 | 11.1 | N/A | 5.5 |
 | FCI_indep_test=fastkci | 5.3 | 4.0 | N/A | 5.3 |
->>>>>>> 0938b037
 
 • Heterogeneity (mlp)
 | Algorithm | Performance | Stability |
 |-----------|------------|----------|
-<<<<<<< HEAD
-| PC_indep_test=kci_cpu | 6.0 | 2.9 |
-| PC_indep_test=rcit_cpu | 5.6 | 2.4 |
-| PC_indep_test=cmiknn_gpu | 4.7 | 16.7 |
-| PC_indep_test=fisherz_gpu | 4.6 | 4.9 |
-| PC_indep_test=fastkci_cpu | 4.6 | 5.3 |
-| PC_indep_test=fisherz_cpu | 4.2 | 7.0 |
-=======
 | FCI_indep_test=fisherz | 6.2 | 5.4 |
 | FCI_indep_test=rcit | 6.0 | 3.3 |
 | FCI_indep_test=kci | 4.6 | 5.3 |
 | FCI_indep_test=fastkci | 4.6 | 5.3 |
->>>>>>> 0938b037
 
 • Measurement Error (mlp)
 | Algorithm | Performance | Stability |
 |-----------|------------|----------|
-<<<<<<< HEAD
-| PC_indep_test=kci_cpu | 6.9 | 3.7 |
-| PC_indep_test=rcit_cpu | 6.7 | 5.2 |
-| PC_indep_test=fisherz_cpu | 5.6 | 5.8 |
-| PC_indep_test=fisherz_gpu | 4.9 | 6.9 |
-| PC_indep_test=fastkci_cpu | 4.8 | 4.3 |
-| PC_indep_test=cmiknn_gpu | 4.4 | 8.1 |
-=======
 | FCI_indep_test=fisherz | 6.9 | 9.4 |
 | FCI_indep_test=rcit | 6.6 | 2.8 |
 | FCI_indep_test=fastkci | 5.2 | 4.3 |
 | FCI_indep_test=kci | 5.1 | 3.5 |
->>>>>>> 0938b037
 
 • Noise Type (mlp)
 | Algorithm | Performance | Stability |
 |-----------|------------|----------|
-<<<<<<< HEAD
-| PC_indep_test=rcit_cpu | 7.9 | 2.5 |
-| PC_indep_test=kci_cpu | 6.8 | 2.0 |
-| PC_indep_test=fisherz_cpu | 5.8 | 5.0 |
-| PC_indep_test=fisherz_gpu | 5.7 | 0.5 |
-| PC_indep_test=fastkci_cpu | 5.1 | 0.5 |
-| PC_indep_test=cmiknn_gpu | 4.6 | 0.0 |
-=======
 | FCI_indep_test=fisherz | 8.1 | 1.5 |
 | FCI_indep_test=rcit | 6.5 | 2.5 |
 | FCI_indep_test=fastkci | 6.1 | 9.0 |
 | FCI_indep_test=kci | 6.1 | 8.5 |
->>>>>>> 0938b037
 
 • Missing Data (mlp)
 | Algorithm | Performance | Stability |
 |-----------|------------|----------|
-<<<<<<< HEAD
-| PC_indep_test=kci_cpu | 7.5 | 4.2 |
-| PC_indep_test=rcit_cpu | 6.5 | 14.9 |
-| PC_indep_test=fastkci_cpu | 6.1 | 10.1 |
-| PC_indep_test=fisherz_cpu | 5.8 | 7.0 |
-| PC_indep_test=fisherz_gpu | 5.6 | 9.1 |
-| PC_indep_test=cmiknn_gpu | 4.3 | 10.4 |
-=======
 | FCI_indep_test=fisherz | 6.8 | 4.5 |
 | FCI_indep_test=kci | 6.8 | 10.4 |
 | FCI_indep_test=fastkci | 6.3 | 7.8 |
 | FCI_indep_test=rcit | 6.2 | 4.4 |
->>>>>>> 0938b037
 
 • Edge Probability (mlp)
 | Algorithm | Performance | Stability |
 |-----------|------------|----------|
-<<<<<<< HEAD
-| PC_indep_test=rcit_cpu | 6.4 | 8.9 |
-| PC_indep_test=kci_cpu | 6.3 | 9.8 |
-| PC_indep_test=fastkci_cpu | 5.5 | 10.7 |
-| PC_indep_test=fisherz_gpu | 5.3 | 12.2 |
-| PC_indep_test=fisherz_cpu | 5.2 | 4.3 |
-| PC_indep_test=cmiknn_gpu | 4.9 | 7.5 |
-=======
 | FCI_indep_test=rcit | 7.0 | 4.6 |
 | FCI_indep_test=fisherz | 6.9 | 6.8 |
 | FCI_indep_test=kci | 5.2 | 8.1 |
 | FCI_indep_test=fastkci | 5.1 | 5.7 |
->>>>>>> 0938b037
 
 • Discrete Ratio (mlp)
 | Algorithm | Performance | Stability |
 |-----------|------------|----------|
-<<<<<<< HEAD
-| PC_indep_test=rcit_cpu | 8.0 | 0.0 |
-| PC_indep_test=kci_cpu | 6.7 | 0.0 |
-| PC_indep_test=fisherz_cpu | 6.4 | 0.0 |
-| PC_indep_test=fisherz_gpu | 5.8 | 0.0 |
-| PC_indep_test=fastkci_cpu | 5.8 | 0.0 |
-| PC_indep_test=cmiknn_gpu | 3.9 | 0.0 |
-=======
 | FCI_indep_test=fisherz | 8.4 | 0.0 |
 | FCI_indep_test=rcit | 6.2 | 0.0 |
 | FCI_indep_test=kci | 5.8 | 0.0 |
 | FCI_indep_test=fastkci | 5.8 | 0.0 |
->>>>>>> 0938b037
 
 ### SPECIFIC SCENARIOS
 These scenarios test algorithm performance at specific settings rather than variable levels.
@@ -585,172 +374,82 @@
 • Linear Function
 | Algorithm | Performance | Stability |
 |-----------|------------|----------|
-<<<<<<< HEAD
-| PC_indep_test=kci_cpu | 6.0 | 0.0 |
-| PC_indep_test=fisherz_cpu | 6.0 | 0.0 |
-| PC_indep_test=fastkci_cpu | 6.0 | 0.0 |
-| PC_indep_test=rcit_cpu | 6.0 | 0.0 |
-| PC_indep_test=fisherz_gpu | 5.9 | 0.0 |
-| PC_indep_test=cmiknn_gpu | 5.0 | 0.0 |
-=======
 | FCI_indep_test=rcit | 6.2 | 0.0 |
 | FCI_indep_test=fisherz | 6.2 | 0.0 |
 | FCI_indep_test=fastkci | 6.0 | 0.0 |
 | FCI_indep_test=kci | 6.0 | 0.0 |
->>>>>>> 0938b037
 
 • Non-Linear Function
 | Algorithm | Performance | Stability |
 |-----------|------------|----------|
-<<<<<<< HEAD
-| PC_indep_test=rcit_cpu | 5.8 | 0.0 |
-| PC_indep_test=kci_cpu | 4.8 | 0.0 |
-| PC_indep_test=cmiknn_gpu | 4.3 | 0.0 |
-| PC_indep_test=fisherz_gpu | 4.0 | 0.0 |
-| PC_indep_test=fisherz_cpu | 3.9 | 0.0 |
-| PC_indep_test=fastkci_cpu | 3.9 | 0.0 |
-=======
 | FCI_indep_test=rcit | 6.0 | 0.0 |
 | FCI_indep_test=fisherz | 5.1 | 0.0 |
 | FCI_indep_test=kci | 4.8 | 0.0 |
 | FCI_indep_test=fastkci | 4.0 | 0.0 |
->>>>>>> 0938b037
 
 • Gaussian Noise
 | Algorithm | Performance | Stability |
 |-----------|------------|----------|
-<<<<<<< HEAD
-| PC_indep_test=fastkci_cpu | 8.3 | 0.0 |
-| PC_indep_test=fisherz_cpu | 8.2 | 0.0 |
-| PC_indep_test=kci_cpu | 8.1 | 0.0 |
-| PC_indep_test=fisherz_gpu | 8.0 | 0.0 |
-| PC_indep_test=rcit_cpu | 8.0 | 0.0 |
-| PC_indep_test=cmiknn_gpu | 5.2 | 0.0 |
-=======
 | FCI_indep_test=fisherz | 9.6 | 0.0 |
 | FCI_indep_test=kci | 8.4 | 0.0 |
 | FCI_indep_test=rcit | 8.3 | 0.0 |
 | FCI_indep_test=fastkci | 8.2 | 0.0 |
->>>>>>> 0938b037
 
 • Non-Gaussian Noise
 | Algorithm | Performance | Stability |
 |-----------|------------|----------|
-<<<<<<< HEAD
-| PC_indep_test=kci_cpu | 9.3 | 0.0 |
-| PC_indep_test=fisherz_cpu | 9.3 | 0.0 |
-| PC_indep_test=rcit_cpu | 7.6 | 0.0 |
-| PC_indep_test=cmiknn_gpu | 7.0 | 0.0 |
-| PC_indep_test=fisherz_gpu | 5.8 | 0.0 |
-| PC_indep_test=fastkci_cpu | 5.8 | 0.0 |
-=======
 | FCI_indep_test=rcit | 9.5 | 0.0 |
 | FCI_indep_test=fisherz | 9.5 | 0.0 |
 | FCI_indep_test=kci | 5.8 | 0.0 |
 | FCI_indep_test=fastkci | 5.8 | 0.0 |
->>>>>>> 0938b037
 
 • Dense Graph
 | Algorithm | Performance | Stability |
 |-----------|------------|----------|
-<<<<<<< HEAD
-| PC_indep_test=rcit_cpu | 3.4 | 0.0 |
-| PC_indep_test=fisherz_cpu | 3.3 | 0.0 |
-| PC_indep_test=fisherz_gpu | 2.6 | 0.0 |
-| PC_indep_test=fastkci_cpu | 2.6 | 0.0 |
-| PC_indep_test=kci_cpu | 2.6 | 0.0 |
-| PC_indep_test=cmiknn_gpu | 2.2 | 0.0 |
-=======
 | FCI_indep_test=rcit | 4.7 | 0.0 |
 | FCI_indep_test=fisherz | 4.6 | 0.0 |
 | FCI_indep_test=kci | 2.6 | 0.0 |
 | FCI_indep_test=fastkci | 2.6 | 0.0 |
->>>>>>> 0938b037
 
 • Sparse Graph
 | Algorithm | Performance | Stability |
 |-----------|------------|----------|
-<<<<<<< HEAD
-| PC_indep_test=rcit_cpu | 7.9 | 0.0 |
-| PC_indep_test=fastkci_cpu | 7.6 | 0.0 |
-| PC_indep_test=fisherz_gpu | 7.3 | 0.0 |
-| PC_indep_test=fisherz_cpu | 6.8 | 0.0 |
-| PC_indep_test=kci_cpu | 6.8 | 0.0 |
-| PC_indep_test=cmiknn_gpu | 6.4 | 0.0 |
-=======
 | FCI_indep_test=rcit | 8.3 | 0.0 |
 | FCI_indep_test=fastkci | 7.7 | 0.0 |
 | FCI_indep_test=fisherz | 7.6 | 0.0 |
 | FCI_indep_test=kci | 7.4 | 0.0 |
->>>>>>> 0938b037
 
 • High Missing Data
 | Algorithm | Performance | Stability |
 |-----------|------------|----------|
-<<<<<<< HEAD
-| PC_indep_test=rcit_cpu | 7.2 | 0.0 |
-| PC_indep_test=cmiknn_gpu | 6.6 | 0.0 |
-| PC_indep_test=kci_cpu | 6.3 | 0.0 |
-| PC_indep_test=fisherz_gpu | 6.1 | 0.0 |
-| PC_indep_test=fastkci_cpu | 6.1 | 0.0 |
-| PC_indep_test=fisherz_cpu | 5.9 | 0.0 |
-=======
 | FCI_indep_test=rcit | 8.8 | 0.0 |
 | FCI_indep_test=fisherz | 7.2 | 0.0 |
 | FCI_indep_test=kci | 5.9 | 0.0 |
 | FCI_indep_test=fastkci | 5.6 | 0.0 |
->>>>>>> 0938b037
 
 • High Measurement Error
 | Algorithm | Performance | Stability |
 |-----------|------------|----------|
-<<<<<<< HEAD
-| PC_indep_test=fisherz_gpu | 9.5 | 0.0 |
-| PC_indep_test=fastkci_cpu | 9.5 | 0.0 |
-| PC_indep_test=kci_cpu | 7.8 | 0.0 |
-| PC_indep_test=rcit_cpu | 6.1 | 0.0 |
-| PC_indep_test=cmiknn_gpu | 5.6 | 0.0 |
-| PC_indep_test=fisherz_cpu | 5.3 | 0.0 |
-=======
 | FCI_indep_test=kci | 9.5 | 0.0 |
 | FCI_indep_test=fastkci | 9.5 | 0.0 |
 | FCI_indep_test=rcit | 8.6 | 0.0 |
 | FCI_indep_test=fisherz | 8.0 | 0.0 |
->>>>>>> 0938b037
 
 • Highly Mixed Data
 | Algorithm | Performance | Stability |
 |-----------|------------|----------|
-<<<<<<< HEAD
-| PC_indep_test=fisherz_gpu | 3.8 | 0.0 |
-| PC_indep_test=fastkci_cpu | 3.8 | 0.0 |
-| PC_indep_test=rcit_cpu | 3.8 | 0.0 |
-| PC_indep_test=fisherz_cpu | 3.8 | 0.0 |
-| PC_indep_test=kci_cpu | 3.0 | 0.0 |
-| PC_indep_test=cmiknn_gpu | 2.2 | 0.0 |
-=======
 | FCI_indep_test=fisherz | 5.0 | 0.0 |
 | FCI_indep_test=rcit | 3.9 | 0.0 |
 | FCI_indep_test=kci | 3.8 | 0.0 |
 | FCI_indep_test=fastkci | 3.8 | 0.0 |
->>>>>>> 0938b037
 
 • Highly Heterogeneous
 | Algorithm | Performance | Stability |
 |-----------|------------|----------|
-<<<<<<< HEAD
-| PC_indep_test=fisherz_cpu | 6.6 | 0.0 |
-| PC_indep_test=fisherz_gpu | 6.2 | 0.0 |
-| PC_indep_test=fastkci_cpu | 6.2 | 0.0 |
-| PC_indep_test=kci_cpu | 5.9 | 0.0 |
-| PC_indep_test=rcit_cpu | 5.7 | 0.0 |
-| PC_indep_test=cmiknn_gpu | 5.3 | 0.0 |
-=======
 | FCI_indep_test=fisherz | 7.3 | 0.0 |
 | FCI_indep_test=rcit | 6.8 | 0.0 |
 | FCI_indep_test=kci | 6.2 | 0.0 |
 | FCI_indep_test=fastkci | 6.2 | 0.0 |
->>>>>>> 0938b037
 
 
 -------------------------------------------
