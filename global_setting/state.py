from dataclasses import dataclass, field
from typing import List, Dict, Optional, Union, Any
import pandas as pd
import numpy as np

# Update logic and priority of the state initialization
# 1. All values are intialized to None, later would be set its valid values by information exaction from the user query
# 2. The priority of the state initialization is from the user query > from the data > default values, if previously value is set, the later corresponding operation would be skipped

@dataclass
class UserData:
    raw_data: Optional[pd.DataFrame] = None
    processed_data: Optional[pd.DataFrame] = None
    ground_truth: Optional[np.ndarray] = None
    initial_query: Optional[str] = None
    knowledge_docs: Optional[str] = None

@dataclass
class Statistics:
    linearity: Optional[bool] = None
    gaussian_error: Optional[bool] = None
    missingness: Optional[bool] = None
    sample_size: Optional[int] = None
    feature_number: Optional[int] = None
    boot_num: int = 100
    alpha: float = 0.1
    num_test: int = 100
    ratio: float = 0.5
    data_type: Optional[str] = None
    heterogeneous: Optional[bool] = None
    domain_index: Optional[str] = None
    description: Optional[str] = None

@dataclass
class Logging:
    query_conversation: List[Dict] = field(default_factory=list)
    knowledge_conversation: List[Dict] = field(default_factory=list)
    filter_conversation: List[Dict] = field(default_factory=list)
    select_conversation: List[Dict] = field(default_factory=list)
    argument_conversation: List[Dict] = field(default_factory=list)
    errors_conversion: List[Dict] = field(default_factory=list)

@dataclass
class Algorithm:
    selected_algorithm: Optional[str] = None
    selected_reason: Optional[str] = None
    algorithm_candidates: Optional[Dict] = None
    algorithm_arguments: Optional[Dict] = None
<<<<<<< HEAD
    waiting_minutes: float = 1440.0
=======
    algorithm_arguments_json: Optional[object] = None
    waiting_minutes: float = 60.0
>>>>>>> 968eb227

@dataclass
class Results:
    raw_result: Optional[object] = None
    raw_info: Optional[Dict] = None
    converted_graph: Optional[str] = None
    metrics: Optional[Dict] = None
    revised_graph: Optional[np.ndarray] = None
    revised_metrics: Optional[Dict] = None
    bootstrap_probability: Optional[np.ndarray] = None
    llm_errors: List[Dict] = field(default_factory=list)
    bootstrap_errors: List[Dict] = field(default_factory=list)
    eda_result: Optional[Dict] = None
    llm_directions: Optional[object] = None

@dataclass
class GlobalState:
    user_data: UserData = field(default_factory=UserData)
    statistics: Statistics = field(default_factory=Statistics)
    logging: Logging = field(default_factory=Logging)
    algorithm: Algorithm = field(default_factory=Algorithm)
    results: Results = field(default_factory=Results)
<|MERGE_RESOLUTION|>--- conflicted
+++ resolved
@@ -46,12 +46,7 @@
     selected_reason: Optional[str] = None
     algorithm_candidates: Optional[Dict] = None
     algorithm_arguments: Optional[Dict] = None
-<<<<<<< HEAD
-    waiting_minutes: float = 1440.0
-=======
-    algorithm_arguments_json: Optional[object] = None
     waiting_minutes: float = 60.0
->>>>>>> 968eb227
 
 @dataclass
 class Results:
