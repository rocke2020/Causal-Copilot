import sys
import os
sys.path.append(os.path.dirname(os.path.dirname(os.path.abspath(__file__))))
from openai import OpenAI
import re
import numpy as np 
from plumbum.cmd import latexmk
from plumbum import local
import networkx as nx
from postprocess.visualization import Visualization, convert_to_edges
from postprocess.judge_functions import edges_to_relationship
from report.help_functions import *
from report.inference_report_generation import Inference_Report_generation
import ast
import json 

def compile_tex_to_pdf_with_refs(tex_file, output_dir=None, clean=True):
    """
    Silently compile a TeX file to PDF with multiple passes for references
    
    Args:
        tex_file (str): Path to the .tex file
        output_dir (str, optional): Output directory for the PDF
        clean (bool): Whether to clean auxiliary files after compilation
    
    Returns:
        bool: True if compilation successful, False otherwise
    """
    try:
        tex_dir = os.path.dirname(tex_file)
        if output_dir is None:
            output_dir = tex_dir

        # Multiple passes for references 
        try:
            # Build latexmk arguments
            args = [
                '-pdf',                     # Generate PDF output
                '-interaction=nonstopmode', # Don't stop for errors
                '-halt-on-error',           # Stop on errors
                '-f',
                '-bibtex',                   # Use bibtex for references
                f'-output-directory={output_dir}'
            ]
                
            # Add input file
            args.append(tex_file)
            
            # Run latexmk
            with local.env(TEXINPUTS=":./"):
                latexmk[args]()
        except Exception as e:
            print(f"Error in compilation pass")
            print(str(e))
            return False
        
        print(f"Successfully compiled {tex_file} to {output_dir}")
        return True
            
    except Exception as e:
        print(f"Exception occurred: {str(e)}")
        return False

class Report_generation(object):
    def __init__(self, global_state, args):
        """
        :param global_state: a dict containing global variables and information
        :param args: arguments for the report generation
        """
        ######## Load the chosen global state and record all global states history ########
        if global_state.results.report_selected_index is not None:
            self.global_state_list = []
            for algo in global_state.logging.global_state_logging:
                with open(f'{global_state.user_data.output_graph_dir}/{algo}_global_state.pkl', 'rb') as f:
                    self.global_state_list.append(pickle.load(f))
            global_state = self.global_state_list[global_state.results.report_selected_index]
        else:
            self.global_state_list = [global_state]
            global_state.logging.global_state_logging = [global_state.algorithm.selected_algorithm]

<<<<<<< HEAD
        self.client = OpenAI()
=======
        self.client = OpenAI(api_key=args.apikey)
>>>>>>> c7a5867e
        self.data_mode = args.data_mode
        self.data_file = args.data_file
        self.global_state = global_state
        self.args = args 
        self.statistics_desc = global_state.statistics.description
        self.knowledge_docs = global_state.user_data.knowledge_docs[0]
        # Data info
        self.data = global_state.user_data.processed_data
        self.statistics = global_state.statistics
        # EDA info
        self.eda_result = global_state.results.eda
        # Result graph matrix
        self.raw_graph = global_state.results.raw_result
        self.graph = global_state.results.converted_graph
        self.revised_graph = global_state.results.revised_graph
        self.bootstrap_probability = global_state.results.bootstrap_probability
        self.original_metrics = global_state.results.metrics
        self.revised_metrics = global_state.results.revised_metrics
        # algo&hp selection prompts
        self.algo = global_state.algorithm.selected_algorithm
        self.algo_can = global_state.algorithm.algorithm_candidates
        self.algo_param = global_state.algorithm.algorithm_arguments_json
        self.prompt = global_state.logging.select_conversation[0]['response']
        self.hp_prompt = global_state.logging.argument_conversation[0]['response']
        # Path to find the visualization graph
        self.visual_dir = global_state.user_data.output_graph_dir

    def get_title(self):
        response_title = self.client.chat.completions.create(
            model="gpt-4o-mini",
            messages=[
                {"role": "system", "content": f"You are a helpful assistant, please give me the name of the given dataset {self.data_file}\n"
                                                "For example, if the dataset is Sachs.csv, then return me with 'Sachs'. If the dataset is a directory called Abalone, then return me with 'Abalone'.\n"
                                                "Only give me the string of name, do not include anything else."},
            ]
        )
        dataset = response_title.choices[0].message.content
        dataset = dataset.replace('_', ' ')
        title = f'Causal Discovery Report on {dataset.capitalize()}'
        return title, dataset
    
    def intro_prompt(self):
        prompt = f"""
        I want to conduct a causal discovery and inference on a dataset and write a report. There are some background knowledge about this dataset.
        1. Please write a brief introduction paragraph. I only need the paragraph, don't include any title.
        2. Do not include any Greek Letters, Please change any Greek Letter into Math Mode, for example, you should change γ into $\gamma$
        
        Background about this dataset: {self.knowledge_docs}
        """
    
        print("Start to find Introduction")
        response_dist = self.client.chat.completions.create(
            model="gpt-4o-mini",
            messages=[
                {"role": "system", "content": "You are an expert in the causal discovery field and helpful assistant."},
                {"role": "user", "content": prompt}
            ]
        )
        response_intro = response_dist.choices[0].message.content
        response_intro = response_intro.replace("_", r"\_")
        return response_intro
    
    def background_prompt(self):
        prompt = f"""
        I want to conduct a causal discovery on a dataset and write a report. There are some background knowledge about this dataset.There are three sections:
### 1. Detailed Explanation about the Variables
### 2. Possible Causal Relations among These Variables
### 3. Other Background Domain Knowledge that may be Helpful for Experts
        **Your Tasks**
        1. Summarize contents in <Section 1. Detailed Explanation about the Variables and Section 3. Other Background Domain Knowledge that may be Helpful for Experts> in 1-2 paragraphs.
        2. I only need the text, do not include title
        3. If you want to use bollet points, make sure it's in latex {{itemize}} format. 
        4. If there are contents like **content** which means the bold fonts, change it into latex bold format \\textbf{{content}}
        Background about this dataset: {self.knowledge_docs}
        """
    
        print("Start to find Background")
        response_background = self.client.chat.completions.create(
            model="gpt-4o-mini",
            messages=[
                {"role": "system", "content": "You are an expert in the causal discovery field and helpful assistant."},
                {"role": "user", "content": prompt}
            ]
        )
        section1 = response_background.choices[0].message.content
        section1 = re.sub(r'.*\*\*(.*?)\*\*', r'\\textbf{\1}', section1)       
        section1 = list_conversion(section1)
        section1 = fix_latex_itemize(section1)
        section1 = bold_conversion(section1)

        col_names = '\t'.join(self.data.columns)
        prompt = f"""
I want to conduct a causal discovery on a dataset and write a report. There is some background knowledge about this dataset.
There are three sections:
### 1. Detailed Explanation about the Variables
### 2. Possible Causal Relations among These Variables
### 3. Other Background Domain Knowledge that may be Helpful for Experts
Please extract all relationships in the second section ### 2. Possible Causal Relations among These Variables, and return in a JSON format
**Thinking Steps**
1. Extract all pairwise relationships, for example A causes B because ....; C causes D because ....; Only include relationships between two variables!
2. Check whether these variables are among {col_names}, please delete contents that include any other variables!
3. Save the result in json, the key is the tuple of pairs, the value is the explanation. 
4. Check whether the json result can be parsed directly, if not you should revise it
This is an example:
You have A causes B because explanation1; C causes D because explanation2
The JSON should be
{{
"(A, B)": explanation1,
"(C, D)": explanation2
}}
**You Must**
1. Only pairwise relationships can be included
2. All variables should be among {col_names}, please delete contents that include any other variables!
3. Only return me a JSON can be parsed directly, DO NOT include anything else like ```!
**Backgroud Knowledge**
{self.knowledge_docs}
"""
        response_background = self.client.chat.completions.create(
            model="gpt-4o-mini",
            messages=[
                {"role": "system", "content": "You are an expert in the causal discovery field and helpful assistant."},
                {"role": "user", "content": prompt}
            ]
        )
        result = response_background.choices[0].message.content
        result = result.strip("```json").strip("```")
        result = json.loads(result)
        result_parsed = {}
        for k, v in result.items():
            # Remove parentheses and split by comma
            key = tuple(x.strip() for x in k.strip('()').split(','))
            result_parsed[key] = v
        #print(result_parsed)
        variables = self.data.columns
        if result_parsed != {}:
            section2 = """
            \\begin{itemize}
            """
            # Potential Relationship Visualization
            zero_matrix = np.zeros((len(variables), len(variables)))
            for pair in result_parsed.keys():
                explanation = result_parsed[pair]
                #pair = ast.literal_eval(pair)
                if pair[0].lower() in variables.str.lower() and pair[1].lower() in variables.str.lower():
                    ind1 = variables.str.lower().get_loc(pair[0].lower())
                    ind2 = variables.str.lower().get_loc(pair[1].lower())
                    zero_matrix[ind2, ind1] = 1
                    section2 += f"\item \\textbf{{{pair[0].replace('_', ' ')} $\\rightarrow$ {pair[1].replace('_', ' ')}}}: {explanation} \n"
            section2 += "\end{itemize}"
        else:
            section2 = ""

        my_visual = Visualization(self.global_state)
        g = nx.from_numpy_array(zero_matrix, create_using=nx.DiGraph)
        # Relabel nodes with variable names from data columns
        mapping = {i: self.data.columns[i] for i in range(len(self.data.columns))}
        g = nx.relabel_nodes(g, mapping)
        pos = nx.spring_layout(g)
        _ = my_visual.plot_pdag(zero_matrix, 'potential_relation.pdf', pos=pos, relation=True)
        relation_path = f'{self.visual_dir}/potential_relation.pdf'
            
        if sum(zero_matrix.flatten())!=0:
            relation_prompt = f"""
            {section2}
            \\begin{{figure}}[H]
            \centering
            \includegraphics[width=0.5\linewidth]{{{relation_path}}}
            \caption{{\label{{fig:relation}}Possible Causal Relation Graph Suggested by LLM}}
            \end{{figure}}
            """
        else:
            relation_prompt = f"""
                {section2}
                """
        return section1, relation_prompt

    def data_prop_prompt(self):
        n, m = self.data.shape
        shape = f'({n}, {m})'
        missingness = 'True' if self.statistics.missingness else 'False'
        data_type = self.statistics.data_type
        linearity = 'True' if self.statistics.linearity else 'False'
        gaussian_error = 'True' if self.statistics.gaussian_error else 'False'
        stationary = 'True' if self.statistics.data_type == 'Time-series' else 'False'
        heterogeneous = 'True' if self.statistics.heterogeneous else 'False'

        prop_table = f"""
        \\begin{{tabular}}{{rrrrrrr}}
            \\toprule
            Shape ($n$ x $d$) & Data Type & Missing Value & Linearity & Gaussian Errors & Time-Series & Heterogeneity \\\\
            \midrule
            {shape}   & {data_type} & {missingness} & {linearity} & {gaussian_error} & {stationary} & {heterogeneous} \\\\
            \\bottomrule
        \end{{tabular}}
        """
        return prop_table
    
    def preprocess_plot_prompt(self):
        if os.path.isfile(f'{self.visual_dir}/residuals_plot.jpg'):
            preprocess_plot = f"""
            The following are Residual Plots and Q-Q Plots for seleted pair of vairables.
            \\begin{{figure}}[H]
                \centering
                \\begin{{subfigure}}{{0.45\\textwidth}}
                    \centering
                    \includegraphics[width=\linewidth]{{{self.visual_dir}/residuals_plot.jpg}}
                    \\vfill
                    \caption{{Residual Plot}}
                \end{{subfigure}}
                \\begin{{subfigure}}{{0.45\\textwidth}}
                    \centering
                    \includegraphics[width=\linewidth]{{{self.visual_dir}/qq_plot.jpg}}
                    \\vfill
                    \caption{{Q-Q Plot}}
                \end{{subfigure}}
            \caption{{Plots for Data Properties Checking}}
            \end{{figure}}   
            """
        else:
            preprocess_plot = ""
        return preprocess_plot

    def eda_prompt(self):
        dist_input_num = self.eda_result['dist_analysis_num']
        dist_input_cat = self.eda_result['dist_analysis_cat']
        corr_input = self.eda_result['corr_analysis']
        
        # Description of distribution
        response_dist_doc = ""
        if dist_input_num != {}:
            response_dist_doc += "Numerical Variables \n \\begin{itemize} \n"
            left_skew_list = []
            right_skew_list = []
            symmetric_list = []
            for feature in dist_input_num.keys():
                if dist_input_num[feature]['mean']<dist_input_num[feature]['median']:
                    left_skew_list.append(feature.replace('_', '\_'))
                elif dist_input_num[feature]['mean']>dist_input_num[feature]['median']:
                    right_skew_list.append(feature.replace('_', '\_'))
                else:
                    symmetric_list.append(feature.replace('_', '\_'))
            response_dist_doc += f"\item Slight left skew distributed variables: {', '.join(left_skew_list) if left_skew_list != [] else 'None'} \n"
            response_dist_doc += f"\item Slight right skew distributed variables: {', '.join(right_skew_list) if right_skew_list != [] else 'None'} \n"
            response_dist_doc += f"\item Symmetric distributed variables: {', '.join(symmetric_list) if symmetric_list != [] else 'None'} \n"
            response_dist_doc += "\end{itemize} \n"
        if dist_input_cat != {}:
            response_dist_doc += "Categorical Variables \n"
            response_dist_doc += "\\begin{itemize} \n"
            for feature in dist_input_cat.keys():
                response_dist_doc += f"\item {feature}: {dist_input_cat[feature]} \n"
            response_dist_doc += "\end{itemize} \n"
        #print('response_dist_doc: ', response_dist_doc)
        # Description of Correlation
        response_corr_doc = "\\begin{itemize} \n"
        high_corr_list = [f"{key[0]}".replace('_', '\\_') + " and " + f"{key[1]}".replace('_', '\\_') for key, value in corr_input.items() if abs(value) > 0.8]
        if len(high_corr_list)>10:
            response_corr_doc += f"\item Strong Correlated Variables ($\geq 0.9$): {', '.join(high_corr_list)}"
            response_corr_doc += ", etc. \n"
        else:
            response_corr_doc += f"\item Strong Correlated Variables ($\geq 0.9$): {', '.join(high_corr_list) if high_corr_list != [] else 'None'} \n"
        med_corr_list = [f"{key[0]}".replace('_', '\\_') + " and " + f"{key[1]}".replace('_', '\\_') for key, value in corr_input.items() if (abs(value) <= 0.8 and abs(value) > 0.5)]
        if len(med_corr_list)>10:
            response_corr_doc += f"\item Moderate Correlated Variables ($0.1-0.9$): {', '.join(med_corr_list)}"
            response_corr_doc += ", etc. \n"
        else:
            response_corr_doc += f"\item Moderate Correlated Variables ($0.1-0.9$): {', '.join(med_corr_list) if med_corr_list != [] else 'None'} \n"
        low_corr_list = [f"{key[0]}".replace('_', '\\_') + " and " + f"{key[1]}".replace('_', '\\_') for key, value in corr_input.items() if abs(value) <= 0.5]
        if len(low_corr_list)>10:
            response_corr_doc += f"\item Weak Correlated Variables ($\leq 0.1$): {', '.join(low_corr_list)}"
            response_corr_doc += ", etc. \n"
        else:
            response_corr_doc += f"\item Weak Correlated Variables ($\leq 0.1$): {', '.join(low_corr_list) if low_corr_list != [] else 'None'} \n"
        response_corr_doc += "\end{itemize} \n"
        #print('response_corr_doc: ',response_corr_doc)
        return response_dist_doc, response_corr_doc
             

    def algo_selection_prompt(self):
        algo_candidates = self.algo_can
        response = """
        \\begin{itemize}
        """
 
        for algo in algo_candidates:
            sub_block = f"""
            \item \\textbf{{{algo}}}:
            \\begin{{itemize}}
                \item \\textbf{{Description}}: {algo_candidates[algo]['description']}
                \item \\textbf{{Justification}}: {algo_candidates[algo]['justification']}
            \end{{itemize}}
                         """
            response += sub_block

        response += """
                    \end{itemize}
                    """
        return response
    
    def param_selection_prompt(self):
        params = self.algo_param['hyperparameters']
        response = """
        \\begin{itemize}
        """
 
        for param in params:
            sub_block = f"""
            \item 
            \\textbf{{{params[param]['full_name']}}}:
            \\begin{{itemize}}
                \item \\textbf{{Value}}: {params[param]['value']}
                \item \\textbf{{Explanation}}: {params[param]['explanation']}
            \end{{itemize}}
                         """
            response += sub_block

        response += """
                    \end{itemize}
                    """
        response = response.replace('_', '\_')
        return response

    def procedure_prompt(self):
        algo_list = self.algo_selection_prompt()
        param_list = self.param_selection_prompt()

        response = f"""
        In this section, we provide a detailed description of the causal discovery process implemented by Causal Copilot. 
        We also provide the chosen algorithms and hyperparameters, along with the justifications for these selections.
        \subsection{{Data Preprocessing}}
        In this initial step, we preprocessed the data and examined its statistical characteristics. 
        This involved cleaning the data, handling missing values, and performing exploratory data analysis to understand distributions and relationships between variables.
                
        \subsection{{Algorithm Recommendation assisted with LLM}}
        Following data preprocessing, we employed a large language model (LLM) to assist in 
        selecting appropriate algorithms for causal discovery based on the statistical characteristics of the dataset and relevant background knowledge. 
        The top three chosen algorithms, listed in order of suitability, are as follows:   
        {algo_list}
        Considering data properties, algorithm capability and user's instruction, the final algorithm we choose is [ALGO].
        \subsection{{Hyperparameter Values Proposal assisted with LLM}}
        Once the algorithms were selected, the LLM aided in proposing hyperparameters 
        for the chosen algorithm, which are specified below:
        {param_list}
        """

        if self.args.data_mode == 'real':
            response += f"""
            \subsection{{Graph Tuning with Bootstrap and LLM Suggestion}}
            In the final step, we performed graph tuning with suggestions provided by the Bootstrap and LLM.
            
            Firstly, we use the Bootstrap technique to get how much confidence we have on each edge in the initial graph.
            If the confidence probability of a certain edge is greater than 90\% and it is not in the initial graph, we force it.
            Otherwise, if the confidence probability is smaller than 10\% and it exists in the initial graph, we forbid it.
            For those existing edges and moderate confidence edges, we utilize LLM to double check their existence and direction according to its knowledge repository.
            
            In this step LLM can use background knowledge to add some edges that are neglected by Statistical Methods, delete and redirect some unreasonable relationships.
            Voting techniques are used to enhance the robustness of results given by LLM, and the results given by LLM should not change results given by Bootstrap.
            Finally, we use Kernel-based Independence Test to remove redundant edges added by LLM hallucination.
            By integrating insights from both of Bootsratp and LLM to refine the causal graph, we can achieve improvements in graph's accuracy and robustness.
            """
        return response
    
    def graph_effect_prompts(self):
        """
        Prompts for Initial Graph Analysis integrated with background knowledge
        Provide following infos:
        1. Relationship of the initial graph that has been converted into natural language
        2. Variable names
        3. Don't include Bootstrap infos here
        """
        if self.graph.sum() == 0:
            response_doc =  "⚠️ According to the given dataset, we cannot find any causal relationship among variables. Please provide more samples or check the data quality.\n"
        else:
            variables = self.data.columns
            edges_dict = convert_to_edges(self.algo, variables, self.graph)
            relation_text_dict, relation_text = edges_to_relationship(self.data, edges_dict)

            prompt = f"""
            The following text describes the causal relationship among variables:
            {relation_text}
            You are an expert in the causal discovery field and are familiar with background knowledge of these variables: {variables.tolist()}
            1. Please write one paragraph to describe the causal relationship, list your analysis as bullet points clearly.
            2. If variable names have meanings, please integrate background knowledge of these variables in the causal relationship analysis.
            Please use variable names {variables[0]}, {variables[1]}, ... in your description.
            3. Do not simply list out all relationships! You should summarize them and give some conclusions.
            4. Do not include any Letters, Please change any Greek Letter into Math Mode, for example, you should change γ into $\gamma$
            
            For example:
            The result graph shows the causal relationship among variables clearly. The {variables[1]} causes the {variables[0]}, ...
            """
            print("Start to find graph effect")
            response = self.client.chat.completions.create(
                model="gpt-4o-mini",
                messages=[
                    {"role": "system", "content": "You are an expert in the causal discovery field and helpful assistant."},
                    {"role": "user", "content": prompt}
                ]
            )
            response_doc = response.choices[0].message.content
            response_doc = response_doc.replace('_', '\_')
        return response_doc

    def graph_revise_prompts(self):
        if self.bootstrap_probability is not None:
            response = f"""
            By using the method mentioned in the Section 4.4, we provide a revise graph pruned with Bootstrap and LLM suggestion.
            Pruning results are as follows.
            """
            if self.global_state.results.bootstrap_errors != []:
                    response += f"""
                    The following are force and forbidden results given by Bootstrap:
                    
                    {', '.join(self.global_state.results.bootstrap_errors)}
                    """
            else:
                response += f"""
                Bootstrap doesn't force or forbid any edges.
                """
            llm_evaluation_json = self.global_state.results.llm_errors
            direct_record = llm_evaluation_json['direct_record']
            forbid_record = llm_evaluation_json['forbid_record']
            
            if  forbid_record != {} and forbid_record is not None:
                response += f"""
                The following relationships are forbidden by LLM:
                
                \\begin{{itemize}}
                """
                for item in forbid_record.values():
                    response += f"""
                    \item \\textbf{{{item[0][0]} $\\rightarrow$ {item[0][1]}}}: {item[1]}
                    """
                response += f"""
                \end{{itemize}}
                """     
            else:
                response += f"""
                LLM doesn't forbid any edges.
                """
                
            llm_direction_reason = direct_record  
            if llm_direction_reason!={} and llm_direction_reason is not None:
                response += f"""
                    The following are directions confirmed by the LLM:
                    \\begin{{itemize}}
                    """
                for item in llm_direction_reason.values():
                    response += f"""
                    \item \\textbf{{{item[0][0]} $\\rightarrow$ {item[0][1]}}}: {item[1]}
                    """
                response += f"""
                \end{{itemize}}
                """ 
            else:
                response += f"""
                LLM doesn't decide any direction of edges.
                """
            response = response.replace('_', '\_')
            response += """
            This structured approach ensures a comprehensive and methodical analysis of the causal relationships within the dataset.
            """

            response += fr"""
            \begin{{figure}}[H]
            \centering
            \includegraphics[height=0.3\textheight]{{{self.visual_dir}/{self.algo}_revised_graph.pdf}}
            \caption{{Revised Graph}}
            \end{{figure}}
            """

        else:
            response = 'You have skipped the Pruning and Reliability Analysis.'
        #print('graph revise prompt: ', response)
        return response
    
    def confidence_graph_prompts(self):
        ### generate graph layout ###
        name_map = {'certain_edges': 'Directed Edge', #(->)
                    'uncertain_edges': 'Undirected Edge', #(-)
                    'bi_edges': 'Bi-Directed Edge', #(<->)
                    'half_certain_edges': 'Non-Ancestor Edge', #(o->)
                    'half_uncertain_edges': 'edge of non-ancestor ($o-$)', #(o-)
                    'none_edges': 'No D-Seperation Edge', #(o-o)
                    'none_existence':'No Edge'}
        graph_text = """
        \\begin{figure}[H]
            \centering
        """
        if self.bootstrap_probability is not None:
            bootstrap_dict = {k: v for k, v in self.bootstrap_probability.items() if v is not None and sum(v.flatten())>0}
            zero_graphs = [k for k, v in self.bootstrap_probability.items() if  v is not None and sum(v.flatten())==0]
            length = round(1/len(bootstrap_dict), 2)-0.01
            for key in bootstrap_dict.keys():
                graph_path = f'{self.visual_dir}/{key}_confidence_heatmap.jpg'
                caption = f'{name_map[key]}'
                graph_text += f"""
                \\begin{{subfigure}}{{{length}\\textwidth}}
                        \centering
                        \includegraphics[width=\linewidth]{{{graph_path}}}
                        \\vfill
                        \caption{{{caption}}}
                    \end{{subfigure}}"""
            
            graph_text += """
            \caption{Confidence Heatmap of Different Edges}
            \end{figure}    
            """
            ### Generate text illustration
            text_map = {'certain_edges': 'directed edge ($->$)', #(->)
                        'uncertain_edges': 'undirected edge ($-$)', #(-)
                        'bi_edges': 'edge with hidden confounders ($<->$)', #(<->)
                        'half_certain_edges': 'edge of non-ancestor ($o->$)', #(o->)
                        'half_uncertain_edges': 'edge of non-ancestor ($o-$)', #(o-)
                        'none_edges': 'egde of no D-Seperation set', #(o-o)
                        'none_existence':'No Edge'}
            graph_text += "The above heatmaps show the confidence probability we have on different kinds of edges, including "
            for k in bootstrap_dict.keys():
                graph_text += f"{text_map[k]}, "
            zero_graphs = [k.replace("_", "-") for k in zero_graphs]
            graph_text += "The heatmap of " + ', '.join(zero_graphs) + " is not shown because probabilities of all edges are 0. "
        else:
            graph_text = 'You have skipped the Pruning and Reliability Analysis.'
        return graph_text
        

    def confidence_analysis_prompts(self):
        if self.bootstrap_probability is not None:
            edges_dict = self.global_state.results.raw_edges
            relation_text_dict, relation_text = edges_to_relationship(self.data, edges_dict, self.bootstrap_probability)
            variables = '\t'.join(self.data.columns)
            prompt = f"""
            The following text describes the causal relationship among variables from a statisical perspective:
            {relation_text}
            We use traditional causal discovery algorithm to find this relationship, and the probability is calculated with bootstrapping.
            This result is solely from statistical perspective, so it is not reliable enough.
            You are an expert in the causal discovery field and are familiar with background knowledge of these variables: {variables}
            Based on this statistical confidence result, and background knowledge about these variables,
            Please write a paragraph to analyze the reliability of this causal relationship graph. 
            
            **Your Task**
            Firstly, briefly describe how we get these probability with 1-2 sentences.
            Secondly, categorize and these relationships into 3 types and list them out: 
            High Confidence Level (probability>=0.9), 
            Moderate Confidence Level (probability between 0.1 and 0.9), 
            Low Confidence Level (probability<=0.1)
            Do Not include Numerical Numbers in your text!
            
            **Template**
            To evaluate how much confidence we have on each edge, we conducted bootstrapping to calculate the probability of existence for each edge.
            From the Statistics perspective, we can categorize the edges' probability of existence into three types:
            \\begin{{itemize}}
            \item \\textbf{{High Confidence Edges}}: ...
            \item \\textbf{{Moderate Confidence Edges}}: ...
            \item \\textbf{{Low Confidence Edges}}: ...
            \end{{itemize}}
            **You Must**
            1. Follow the template above, do not include anything else like  ```
            2. Write in a professional and concise way, and include all relationships provided.
            3. The list must be in latex format
            """
            print("Start to analyze graph reliability")
            response = self.client.chat.completions.create(
                model="gpt-4o-mini",
                messages=[
                    {"role": "system", "content": "You are an expert in the causal discovery field and helpful assistant."},
                    {"role": "user", "content": prompt}
                ]
            )
            response_doc = response.choices[0].message.content
            response_doc = response_doc.replace('%', '\%')
            response_doc = response_doc.replace('_', '\_')
            #print('reliability analysis:',response_doc)
        else:
            response_doc = ''
        return response_doc

    def refutation_analysis_prompts(self):
        if self.global_state.results.refutation_analysis is not None:
            text = f"""
                    \\begin{{figure}}[H]
                        \centering
                        \includegraphics[width=0.7\\textwidth]{{{self.global_state.user_data.output_graph_dir}/refutation_graph.jpg}}
                        \caption{{Refutation Graph}}
                    \end{{figure}} \n
                    """
            text += self.global_state.results.refutation_analysis.replace('_', '\_')
            text = text.replace('%', '\%')
        else:
            text = 'You have skipped the refutation analysis step.'
        return text 
    
    def comparision_prompt(self):
        if len(self.global_state_list) < 2:
            return "", ""
        else:
            graph_text = """
            \subsection{Result Graph Comparision}
            \\begin{figure}[H]
                \centering
            """
            algos = [state.algorithm.selected_algorithm for state in self.global_state_list]
            length = round(1/len(self.global_state_list), 2)-0.01
            for algo in algos:
                graph_path = f'{self.visual_dir}/{algo}_initial_graph.pdf'
                caption = f'Initial Result Graph of {algo}'
                graph_text += f"""
                \\begin{{subfigure}}{{{length}\\textwidth}}
                        \centering
                        \includegraphics[width=\linewidth]{{{graph_path}}}
                        \\vfill
                        \caption{{{caption}}}
                    \end{{subfigure}}"""            
            graph_text += """
            \caption{Result Graph Comparision of Different Algorithms}
            \end{figure}    
            """

            prompt = f"""
Help me to write a comparison of the following causal discovery results of different algorithms.
**You should cover the following points**:
1. The different edges of different algorithms' causal graphs.
2. The common edges of different algorithms' causal graphs.
3. Which edges are more reliable and why.
**Note**:
1. Only include your comparison text content in the response. Don't include any other things!
2. Do not include any titles or subtitles. I only need the comparison text.
**causal discovery results of different algorithms**:
"""
            for state in self.global_state_list:
                prompt += f"Result of Algorithm {state.algorithm.selected_algorithm}:\n"            
                relation_text_dict, relation_text = edges_to_relationship(self.data, state.results.raw_edges)
                prompt += f"{relation_text}\n"
            response = self.client.chat.completions.create(
                model="gpt-4o-mini",
                messages=[
                    {"role": "system",
                     "content": 
                     f"""
                     You are an expert in the causal discovery field and helpful assistant.                    
                     """},
                    {"role": "user", "content": prompt}
                ]
            )
            response_doc = response.choices[0].message.content
            response_doc = response_doc.replace("_", r"\_")
            response_doc = bold_conversion(response_doc)
            return graph_text, response_doc
        
    def abstract_prompt(self):
        response = self.client.chat.completions.create(
                model="gpt-4o-mini",
                messages=[
                    {"role": "system",
                     "content": 
                     f"""
                     You are an expert in the causal discovery field and helpful assistant.                    
                     """},
                    {"role": "user", "content": 
                     f"""
                     Help me to write a short abstract according to the given information. 
                     You should cover what data is analyzed (find it in title and introduction), what methodology we used, what result we got, and what is our contribution.
                     Only include your abstract text content in the response. Don't include any other things like title, etc.
                     Do not include any Greek Letters, Please change any Greek Letter into Math Mode, for example, you should change γ into $\gamma$
                     0. Title: {self.title}
                     1. Introduction: {self.intro_info}
                     2. Selected Algorithm: {self.algo}
                     3. Discovery Procedure: {self.discover_process},
                     4. Graph Result Analysis: {self.graph_prompt},
                     5. Reliability Analysis: {self.reliability_prompt}
                     6. Comparision of different algorithms: {self.result_comparison}
                     7. Inference Analysis: {self.inf_report}
                     """}
                ]
            )

        response_doc = response.choices[0].message.content
        response_doc = response_doc.replace("_", r"\_")
        return response_doc
    
    def keyword_prompt(self):
        response = self.client.chat.completions.create(
                model="gpt-4o-mini",
                messages=[
                    {"role": "system",
                     "content": 
                     """
                     You are an expert in the causal discovery field and helpful assistant.                    
                     """},
                    {"role": "user", "content": 
                     f"""
                     Give me some keywords according to the given information, and these keywords are for an academic report.
                    You should seperate each keywords with a comma, like 'keyword1, keyword2, keyword3'.
                     Only include your keywords text in the response. Don't include any other things.
                     Only include 5 most important key words.
                     0. Title: {self.title}
                     1. Abstract: {self.abstract}
                     1. Introduction: {self.intro_info}
                     """}
                ]
            )

        response_doc = response.choices[0].message.content
        return response_doc
    
    def conclusion_prompt(self):
        response = self.client.chat.completions.create(
                model="gpt-4o-mini",
                messages=[
                    {"role": "system",
                     "content": 
                     f"""
                     You are an expert in the causal discovery field and helpful assistant.                    
                     """},
                    {"role": "user", "content": 
                     f"""
                     Help me to write a 1-2 paragraphs conclusion according to the given information. 
                     You should cover:
                      1. what data is analyzed (find it in title and introduction)
                      2. what methodology we used (find it in Discovery Procedure)
                      3. what result we got, this point is important (find it in Graph Result Analysis and Graph Revise Procesure)
                      4. what is our contribution, this point is important (summarize it by yourself)
                     Only include your conclusion text content in the response. Don't include any other things like title, etc.
                     0. Title: {self.title}
                     1. Introduction: {self.intro_info}
                     2. Discovery Procedure: {self.discover_process},
                     3. Graph Result Analysis: {self.graph_prompt},
                     4. Graph Revise Procesure: {self.revise_process}
                     5. Reliability Analysis: {self.reliability_prompt}
                     6. Comparision of different algorithms: {self.result_comparison}
                     7. Inference Analysis: {self.inf_report}
                     """}
                ]
            )

        response_doc = response.choices[0].message.content
        response_doc = response_doc.replace("_", r"\_")
        return response_doc
    
    def latex_convert(self, text):
        prompt = f"""
        Please convert this markdown format text into latex format.
        For example, 
        1. for subheadings '## heading', convert it into '\subsection{{heading}}; for subsubheadings '### heading', convert it into '\subsubsection{{heading}}'
        2. for list of items '-item1 -item2 -item3', convert them into 
        '\\begin{{itemize}}
        \item item1
        \item item2
        \item item3
        \end{{itemize}}'
        3. For bolding notation '**text**', convert it into \\textbf{{text}}.
        4. Do not include any Greek Letters, Please change any Greek Letter into Math Mode, for example, you should change γ into $\gamma$
        This is the text you need to convert: {text}
        Only response converted text, please do not include other things like 'Here is the converted text in LaTeX format:'
        """
        response = self.client.chat.completions.create(
            model="gpt-4o-mini",
            messages=[
                {"role": "system", "content": "You are an expert in the causal discovery field and helpful assistant."},
                {"role": "user", "content": prompt}
            ]
        )
        response_doc = response.choices[0].message.content
        return response_doc

    def generation(self, debug=False):
            '''
            generate and save the report
            :param debug: bool, if True, use template directly without LLM
            :return: Str: A technique report explaining all the results for readers
            '''
            if debug:
                # Load appropriate template based on data mode and ground truth
                prompt_template = load_context("report/context/template_debug.tex")
                return prompt_template

            # Non-debug path continues with full report generation
            print("Start to generate the report")
            # Data info
            df = self.data.copy()
            if self.data.shape[1] > 20:  
                # choose 10 columns randomly
                random_columns = np.random.choice(df.columns, size=10, replace=False)
                df = df[random_columns]
            data_preview = df.head().to_latex(index=False)
            if len(self.data.columns) >= 9:
                data_preview = f"""
                \\resizebox{{\\textwidth}}{{!}}{{
                {data_preview}
                }}
                """
            data_prop_table = self.data_prop_prompt()
            # Intro info
            self.title, dataset = self.get_title()
            self.intro_info = self.intro_prompt()
            # Background info
            if self.data_mode == 'real':
                self.background_info1, self.background_info2 = self.background_prompt()
            else:
                self.background_info1, self.background_info2 = '', ''
            # EDA info
            dist_info, corr_info = self.eda_prompt()
            # Procedure info
            self.discover_process = self.procedure_prompt()
            self.preprocess_plot = self.preprocess_plot_prompt()
            # Graph effect info
            self.graph_prompt = bold_conversion(self.global_state.logging.graph_conversion['initial_graph_analysis'])
            self.graph_prompt = list_conversion(self.graph_prompt)
            self.graph_prompt = fix_latex_itemize(self.graph_prompt)
            # Graph Revise info
            if self.data_mode == 'real':
                self.revise_process = self.graph_revise_prompts()
            else:
                self.revise_process = '' 
            # Graph Reliability info
            self.reliability_prompt = self.confidence_analysis_prompts()
            self.confidence_graph_prompt = self.confidence_graph_prompts()
            self.refutation_analysis = self.refutation_analysis_prompts()
            self.result_comparison_graph_text, self.result_comparison = self.comparision_prompt()
            
            # Causal Inference info
            if self.global_state.inference.task_info != -1:
                inf_report_generator = Inference_Report_generation(self.global_state, self.args)
                self.inf_report = inf_report_generator.generation()
            else:
                self.inf_report = ''

            self.abstract = self.abstract_prompt()
            self.conclusion = self.conclusion_prompt()
            

            if self.data_mode == 'simulated':
                if self.global_state.user_data.ground_truth is not None:
                    prompt_template = load_context("report/context/template_simulated.tex")
                else:
                    prompt_template = load_context("report/context/template_simulated_notruth.tex")
            else:
                if self.global_state.user_data.ground_truth is not None:
                    prompt_template = load_context("report/context/template_real.tex")
                else:
                    prompt_template = load_context("report/context/template_real_notruth.tex")

            replacement1 = {
                "[ABSTRACT]": self.abstract.replace("&", r"\&") or "",
                "[INTRO_INFO]": self.intro_info.replace("&", r"\&") or "",
                "[BACKGROUND_INFO1]": self.background_info1.replace("&", r"\&") or "",
                "[BACKGROUND_INFO2]": self.background_info2.replace("&", r"\&") or "",
                "[DATA_PREVIEW]": data_preview or "",
                "[DATA_PROP_TABLE]": data_prop_table or "",
                "[DIST_INFO]": dist_info or "",
                "[CORR_INFO]": corr_info or "",
                "[RESULT_ANALYSIS]": self.graph_prompt.replace("&", r"\&") or "",
                "[DISCOVER_PROCESS]": self.discover_process.replace("&", r"\&") or "",
                "[PREPROCESS_GRAPH]": self.preprocess_plot or "",
                "[REVISE_PROCESS]": self.revise_process.replace("&", r"\&") or "",
                "[RELIABILITY_ANALYSIS]": self.reliability_prompt.replace("&", r"\&") or "",
                "[CONFIDENCE_GRAPH]": self.confidence_graph_prompt or "",
                "[REFUTATION_GRAPH]": self.refutation_analysis or "",
                "[RESULT_COMPARISION]": self.result_comparison.replace("&", r"\&") or "",
                "[CONCLUSION]": self.conclusion.replace("&", r"\&") or "",
                "[INFERENCE]": self.inf_report or ""
            }
            replacement2 = {
                "[TITLE]": self.title or "",
                "[DATASET]": dataset or "",
                "[POTENTIAL_GRAPH]": f'{self.visual_dir}/potential_relation.pdf',
                "[DIST_GRAPH]": self.eda_result['plot_path_dist'] or "",
                "[CORR_GRAPH]": self.eda_result['plot_path_corr'] or "", 
                "[ALGO]": self.algo or "",
                "[RESULT_GRAPH0]": f'{self.visual_dir}/true_graph.pdf',
                "[RESULT_GRAPH1]": f'{self.visual_dir}/{self.algo}_initial_graph.pdf',
                "[RESULT_GRAPH3]": f'{self.visual_dir}/metrics.jpg',
                "[RESULT_GRAPH_COMPARISION]": self.result_comparison_graph_text
            }

            for placeholder, value in replacement1.items():
                prompt_template = prompt_template.replace(placeholder, value)
            for placeholder, value in replacement2.items():
                prompt_template = prompt_template.replace(placeholder, value)
            prompt_template = replace_unicode_with_latex(prompt_template)
            #print(prompt_template)
            return prompt_template
    
    def latex_bug_checking(self, tex_path, num_error_corrections=2):
        save_path = self.global_state.user_data.output_report_dir

        # Iteratively fix any LaTeX bugs
        for i in range(num_error_corrections):
            # Filter trivial bugs in chktex
            check_output = os.popen(f"lacheck {tex_path} -q -n2 -n24 -n13 -n1").read()
            with open(tex_path, 'r', encoding='utf-8') as file:
                tex_content = file.read()
            if check_output:
                response = self.client.chat.completions.create(
                model="gpt-4o-mini",
                messages=[
                    {"role": "system",
                     "content": f"""
                     You are a helpful debugging assistant, help me to fix bugs in the latex report I will give you. 
                     1. Please fix the LaTeX errors guided by the output of `chktek`:
                        {check_output}.
                    ** YOU SHOULD **
                     1. Make the minimal fix required and do not change any other contents!
                     2. Only include your latex content in the response which can be rendered to pdf directly. Don't include other things like '''latex '''
                     """},
                    {"role": "user", "content": tex_content}
                ]
                )
                output = response.choices[0].message.content
                with open(f'{save_path}/report_revised.tex', 'w', encoding='utf-8') as file:
                    file.write(output)
            else:
                break

    def save_report(self, report):
        save_path = self.global_state.user_data.output_report_dir
        if not os.path.exists(save_path):
            os.makedirs(save_path)
        with open(f'{save_path}/report.txt', 'w', encoding='utf-8') as file:
            # Write some text to the file
            file.write(report)
        with open(f'{save_path}/report.tex', 'w', encoding='utf-8') as file:
            file.write(report)
        # # fix latex bugs before rendering
        # print('check latex bug')
        # self.latex_bug_checking(f'{save_path}/report.tex')
        # Compile the .tex file to PDF using pdflatex
        print('start compilation')
        compile_tex_to_pdf_with_refs(f'{save_path}/report.tex', save_path)

def test(args, global_state):
    my_report = Report_generation(global_state, args)
    report = my_report.generation()
    my_report.save_report(report)

import argparse
def parse_args():
    parser = argparse.ArgumentParser(description='Causal Learning Tool for Data Analysis')

    # Input data file
    parser.add_argument(
        '--data-file',
        type=str,
        default="demo_data/20250130_183915/2021online_shop/2021online_shop.csv",
        help='Path to the input dataset file (e.g., CSV format or directory location)'
    )

    # Output file for results
    parser.add_argument(
        '--output-report-dir',
        type=str,
        default='demo_data/20250130_183915/2021online_shop/output_report',
        help='Directory to save the output report'
    )

    # Output directory for graphs
    parser.add_argument(
        '--output-graph-dir',
        type=str,
        default='demo_data/20250130_183915/2021online_shop/output_graph',
        help='Directory to save the output graph'
    )

    # OpenAI Settings
    parser.add_argument(
        '--organization',
        type=str,
        default="org-gw7mBMydjDsOnDlTvNQWXqPL",
        help='Organization ID'
    )

    parser.add_argument(
        '--project',
        type=str,
        default="proj_SIDtemBJMHUWG7CPdU7yRjsn",
        help='Project ID'
    )

    parser.add_argument(
        '--apikey',
        type=str,
        default=None,
        help='API Key'
    )

    parser.add_argument(
        '--simulation_mode',
        type=str,
        default="offline",
        help='Simulation mode: online or offline'
    )

    parser.add_argument(
        '--data_mode',
        type=str,
        default="real",
        help='Data mode: real or simulated'
    )

    parser.add_argument(
        '--debug',
        action='store_true',
        default=True,
        help='Enable debugging mode'
    )

    parser.add_argument(
        '--initial_query',
        type=str,
        default="selected algorithm: FGES",
        help='Initial query for the algorithm'
    )

    parser.add_argument(
        '--parallel',
        type=bool,
        default=False,
        help='Parallel computing for bootstrapping.'
    )

    parser.add_argument(
        '--demo_mode',
        type=bool,
        default=False,
        help='Demo mode'
    )

    args = parser.parse_args()
    return args

import pickle  
if __name__ == '__main__':
    args = parse_args()
    with open('demo_data/20250201_151758/heart disease/output_graph/PC_global_state.pkl', 'rb') as file:
        global_state = pickle.load(file)
    test(args, global_state)
    # save_path = 'demo_data/20250130_130622/house_price/output_report'
    # compile_tex_to_pdf_with_refs(f'{save_path}/report.tex', save_path)
    <|MERGE_RESOLUTION|>--- conflicted
+++ resolved
@@ -78,11 +78,7 @@
             self.global_state_list = [global_state]
             global_state.logging.global_state_logging = [global_state.algorithm.selected_algorithm]
 
-<<<<<<< HEAD
         self.client = OpenAI()
-=======
-        self.client = OpenAI(api_key=args.apikey)
->>>>>>> c7a5867e
         self.data_mode = args.data_mode
         self.data_file = args.data_file
         self.global_state = global_state
