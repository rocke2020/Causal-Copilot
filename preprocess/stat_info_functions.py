from distutils.command.clean import clean

import numpy as np
import pandas as pd
import os
import random
import json
from sklearn.impute import SimpleImputer
from sklearn.experimental import enable_iterative_imputer
from sklearn.impute import IterativeImputer
from sklearn.preprocessing import StandardScaler
from itertools import combinations
import statsmodels.api as sm
from statsmodels.stats.diagnostic import linear_reset
from statsmodels.stats.multitest import multipletests
from statsmodels.nonparametric.smoothers_lowess import lowess
from statsmodels.stats.stattools import jarque_bera
from statsmodels.tsa.stattools import adfuller
from scipy import stats
import matplotlib.pyplot as plt
from statsmodels.tsa.stattools import acf, pacf
import json
from openai import OpenAI
# from Gradio.demo import global_state

# new package
from sympy.codegen.ast import Return


# Missingness Detect #################################################################################################
def np_nan_detect(global_state):
    has_nan = global_state.user_data.raw_data.isnull().values.any()
    return has_nan

def numeric_str_nan_detect(global_state):
    nan_value = global_state.user_data.nan_indicator
    data = global_state.user_data.raw_data

    nan_detect = True

    # missing value is represented as in the int format
    if nan_value.isdigit():
        data.replace(int(nan_value), np.nan, inplace=True)
        global_state.user_data.raw_data = data
    # missing value is represented as in the str format
    elif data.isin([nan_value]).any().any():
        data.replace(nan_value, np.nan, inplace=True)
        global_state.user_data.raw_data = data
    else:
        nan_detect = False

    return global_state, nan_detect


# Missingness Checking #################################################################################################
def missing_ratio_table(global_state):
    data = global_state.user_data.raw_data

    if global_state.statistics.heterogeneous and global_state.statistics.domain_index is not None:
        # Drop the domain index column from the data
        domain_index = global_state.statistics.domain_index
        col_domain_index = data[domain_index]
        data = data.drop(columns=[domain_index])

    # Step 0: Initialize selected feature
    global_state.user_data.selected_features = list(data.columns)

    missing_vals = [np.nan]
    missing_mask = data.isin(missing_vals)

    ratio_record = {}
    for column in missing_mask:
        ratio_record[column] = missing_mask[column].mean()

    global_state.statistics.miss_ratio = ratio_record

    ratio_record_df = pd.DataFrame(list(ratio_record.items()), columns=['Feature', 'Missingness Ratio'])

    plt.figure(figsize=(4, 2))
    plt.axis('off')
    table = plt.table(cellText=ratio_record_df.values, colLabels=ratio_record_df.columns, loc='center', cellLoc='center')

    table.auto_set_font_size(False)
    table.set_fontsize(10)
    table.auto_set_column_width(col=list(range(len(ratio_record_df.columns))))

    plt.savefig("missing_ratios_table.png", bbox_inches='tight', dpi=300)

    save_path = global_state.user_data.output_graph_dir

    if not os.path.exists(save_path):
        os.makedirs(save_path)
    print(f"Saving missingness ratio table to {os.path.join(save_path, 'missing_ratios_table.jpg')}")
    plt.savefig(os.path.join(save_path, 'missing_ratios_table.jpg'))

    if sum(ratio_record.values()) == 0:
        global_state.statistics.missingness = False
    else:
        global_state.statistics.missingness = True

    return global_state

def drop_greater_miss_50_feature(global_state):
    # Step 1: Drop features whose ratio is greater than 0.5
    ratio_greater_05 = [k for k, v in global_state.statistics.miss_ratio.items() if v >= 0.5]
    #if global_state.user_data.drop_important_var:
    ratio_greater_05_drop = [element for element in ratio_greater_05 if
                            element not in global_state.user_data.important_features]  # keep important features

    # Update global state
    global_state.user_data.selected_features = [element for element in global_state.user_data.selected_features if
                                                element not in ratio_greater_05_drop]

    return global_state



def llm_select_dropped_features(global_state, args):
    ratio_between_05_03 = [k for k, v in global_state.statistics.miss_ratio.items() if 0.5 > v >= 0.3]

<<<<<<< HEAD
    client = OpenAI()
=======
    client = OpenAI(api_key=args.apikey)
>>>>>>> c7a5867e
    prompt = (f'Given the list of features of a dataset: {global_state.user_data.selected_features} \n\n,'
              f'which features listed below do you think may be potential confounders: \n\n {ratio_between_05_03}?'
              'Your response should be given in a list format, and the name of features should be exactly the same as the feature names I gave.'
              'You only need to give me the list of features, no other justifications are needed. If there are no features you think should be potential confounder,'
              'just give me an empty list.')

    response = client.chat.completions.create(
        model="gpt-4o-mini",
        messages=[
            {"role": "system", "content": "You are a helpful assistant."},
            {"role": "user", "content": prompt}
        ]
    )
    llm_select_feature = response.choices[0].message.content
    llm_select_feature = llm_select_feature.replace('```json', '').replace('```', '').strip()

    llm_drop_feature = [element for element in ratio_between_05_03 if element not in llm_select_feature]
    llm_drop_keep_important = [element for element in llm_drop_feature if
                               element not in global_state.user_data.important_features]  # keep important features
    global_state.user_data.llm_drop_features = llm_drop_keep_important

    return global_state


def drop_greater_miss_between_30_50_feature(global_state):
    # Determine selected features for missingness ratio 0.3~0.5
    user_drop = global_state.user_data.user_drop_features
    if user_drop:
        global_state.user_data.selected_features = [element for element in global_state.user_data.selected_features if element not in user_drop]
    else:
        global_state.user_data.selected_features = [element for element in global_state.user_data.selected_features if
                                                     element not in global_state.user_data.llm_drop_features]
    return global_state


# Correlation checking #################################################################################################
def correlation_check(global_state):
    df = global_state.user_data.raw_data[global_state.user_data.selected_features]
    m = df.shape[1]

    for column in df.columns:
        col_data = df[column]
        # Exclude NaN values for type determination
        non_nan_data = col_data.dropna()

        if not pd.api.types.is_numeric_dtype(non_nan_data):
            df[column] = pd.Categorical(df[column])
            df[column] = df[column].cat.codes.replace(-1, np.nan)  # Keep NaN while converting

    correlation_matrix = df.corr()
    drop_feature = []

    for i in range(m):
        for j in range(i + 1, m):
            corr_value = correlation_matrix.iloc[i, j]
            if abs(corr_value) > 0.9:
                var1 = df.columns[i]
                var2 = df.columns[j]

                if global_state.user_data.drop_important_var:
                    if var1 not in global_state.user_data.important_features and var1 not in drop_feature:
                        drop_feature.append(var1)
                    elif var2 not in global_state.user_data.important_features and var2 not in drop_feature:
                        drop_feature.append(var2)
                    else:
                        continue
                else:
                    if var1 not in drop_feature:
                        drop_feature.append(var1)
                    elif var2 not in drop_feature:
                        drop_feature.append(var2)

    # Update global state
    global_state.user_data.high_corr_drop_features = drop_feature
    selected_set = set(global_state.user_data.selected_features) - set(drop_feature)
    selected_set.update(global_state.user_data.important_features)
    # Convert back to list
    global_state.user_data.selected_features = list(selected_set)

    global_state.user_data.processed_data = global_state.user_data.raw_data[global_state.user_data.selected_features]

    return global_state

# TIME SERIES PROCESSING ###############################################################################################
def impute_time_series(df: pd.DataFrame, time_index_feature: str = None) -> pd.DataFrame:
    """
    Impute missing values in a time series DataFrame using time-based interpolation.

    Parameters:
        df (pd.DataFrame): The DataFrame containing the time series data.
        time_index_feature (str): Optional. The column to use as the time index.

    Returns:
        pd.DataFrame: A new DataFrame with missing values imputed.
    """
    # Work on a copy to preserve the original DataFrame
    df_copy = df.copy()

    # Determine the time index
    if time_index_feature is None:
        if not np.issubdtype(df_copy.index, np.datetime64):
            try:
                time_index = pd.to_datetime(df_copy.index)
            except Exception as e:
                raise ValueError(f"Cannot convert data index to time index: {e}")
        else:
            time_index = df_copy.index
    else:
        if time_index_feature not in df_copy.columns:
            raise ValueError(f"Column '{time_index_feature}' not found in DataFrame.")
        time_index = pd.to_datetime(df_copy[time_index_feature])

    # Perform interpolation on numeric columns
    for column in df_copy.columns:
        if column != time_index_feature and pd.api.types.is_numeric_dtype(df_copy[column]):
            df_copy[column] = pd.DataFrame(
                df_copy[column].values, index=time_index
            ).interpolate(method='time', limit_direction= 'both').values

    return df_copy



def series_lag_est(time_series, nlags = 50):

    autocorr, confint = acf(time_series, nlags=nlags, fft=True, alpha=0.05)
    lag_significant = []

    for lag in range(1, len(autocorr)):
        if autocorr[lag] > confint[lag][1] or autocorr[lag] < confint[lag][0]:
            lag_significant = lag

    if len(lag_significant) != 0:
        est_lag = max(lag_significant)
    else:
        est_lag = np.argmax(autocorr[1:]) + 1

    return est_lag


def time_series_lag_est(df: pd.DataFrame, nlags = 50):
    est_lags = {}

    for i in range(df.shape[1]):
        est_lags[df.columns[i]] = series_lag_est(df.iloc[:, i], nlags=nlags)

    return est_lags

# lags = time_series_lag_est(ts_imputed)
# print(lags)

########################################################################################################################

def data_preprocess (clean_df: pd.DataFrame, ts: bool = False):
    '''
    :param df: Dataset in Panda DataFrame format.
    :param ratio: threshold to remove column.
    :param ts: indicator of time-series data.
    :return: cleaned data, indicator of missingness in cleaned data, overall data type, data type of each feature.
    '''

    # Data Type Classification
    column_type = {}
    overall_type = {}

    for column in clean_df.columns:

        col_data = clean_df[column]

        # Exclude NaN values for type determination
        non_nan_data = col_data.dropna()

        if pd.api.types.is_numeric_dtype(non_nan_data):
            is_effective_integer = np.all(np.floor(non_nan_data) == non_nan_data)
            # Check if numeric
            if is_effective_integer and non_nan_data.nunique() < 6:
                column_type[column] = "Category"
            else:
                column_type[column] = "Continuous"
        else:
            # Non-numeric data types
            column_type[column] = "Category"

    all_type = list(column_type.values())
    unique_type = list(set(all_type))

    if not ts:
        if len(unique_type) == 1:
            if unique_type[0] == "Continuous":
                overall_type["Data Type"] = "Continuous"
            elif unique_type[0] == "Category":
                overall_type["Data Type"] = "Category"
        else:
            overall_type["Data Type"] = "Mixture"

    if ts:
        overall_type["Data Type"] = "Time-series"

    # Convert category data to numeric data
    categorical_features = [key for key, value in column_type.items() if value == "Category"]

    for column in categorical_features:
        clean_df[column] = pd.Categorical(clean_df[column])
        clean_df[column] = clean_df[column].cat.codes.replace(-1, np.nan) # Keep NaN while converting    

    return column_type, overall_type

# column_type, overall_type = data_preprocess(clean_df = df, ts = False)
# print(column_type)

def imputation(df: pd.DataFrame, column_type: dict, ts: bool = False):
    '''
    :param df: cleaned and converted data in Pandas DataFrame format.
    :param column_type: data type of each column.
    :param ts: indicator of time-series data.
    :return: imputed data.
    '''

    categorical_features = [key for key, value in column_type.items() if value == "Category"]
    continuous_features = [key for key, value in column_type.items() if value == "Continuous"]

    if not ts:
        # Initialize imputer
        imputer_cat = SimpleImputer(strategy='most_frequent')
        imputer_cont = IterativeImputer(random_state=0)

        # Imputation for continuous data
        df[continuous_features] = imputer_cont.fit_transform(df[continuous_features])

        # Imputation for categorical data
        for column in categorical_features:
            df[column] = imputer_cat.fit_transform(df[[column]]).ravel()

    if ts:
        df = impute_time_series(df)

    # Z-score normalization
    scaler = StandardScaler()
    scaled_df = pd.DataFrame(scaler.fit_transform(df), columns=df.columns)

    return scaled_df

# imputed_data = imputation(df = clean_data, column_type = each_type, ts = False)


def linearity_check (df_raw: pd.DataFrame, global_state):
    '''
    :param df: imputed data in Pandas DataFrame format.
    :param num_test: maximum number of tests.
    :param alpha: significance level.
    :return: indicator of linearity, reset testing results for each pair, fitted OLS model.
    '''

    pval = []
    models = []

    # Use information from global state
    num_test = global_state.statistics.num_test
    alpha = global_state.statistics.alpha
    path = global_state.user_data.output_graph_dir

    selected_features = global_state.user_data.selected_features
    visual_selected_features = global_state.user_data.visual_selected_features

    if len(selected_features) >= 10:
        df = df_raw[visual_selected_features]
    else:
        df = df_raw

    m = df.shape[1]
    tot_pairs = m * (m - 1) / 2
    combinations_list = list(combinations(list(range(m)), 2))
    pair_num = min(int(tot_pairs), num_test)
    test_pairs = random.sample(combinations_list, pair_num)

    for i in range(pair_num):
        x = df.iloc[:, test_pairs[i][0]]
        x = sm.add_constant(x).to_numpy()

        y = df.iloc[:, test_pairs[i][1]].to_numpy()

        model = sm.OLS(y, x)
        results = model.fit()
        models.append((results, test_pairs[i]))

        # Ramsey’s RESET - H0: linearity is satisfied
        reset_test = linear_reset(results, power=2)
        pval.append(reset_test.pvalue)

    # Benjamini & Yekutieli procedure: return true for hypothesis that can be rejected for given alpha
    # Return True: reject H0 (p value < alpha) -- linearity is not satisfied
    corrected_result = multipletests(pval, alpha=alpha, method='fdr_by')[0]

    # Once there is one pair of test has been rejected, we conclude non-linearity
    if corrected_result.sum() == 0:
        global_state.statistics.linearity = True
        selected_models = models[:4]
    else:
        global_state.statistics.linearity = False
        # Select one of the non-linear pairs to plot residuals
        non_linear_indices = [i for i, result in enumerate(corrected_result) if result]
        linear_indices = [i for i, result in enumerate(corrected_result) if not result]
        num_nonlinear_pair = len(non_linear_indices)

        if num_nonlinear_pair >= 4:
            selected_models = [models[i] for i in non_linear_indices[:4]]
        else:
            selected_models = [models[i] for i in non_linear_indices[:num_nonlinear_pair]]
            selected_models.extend([models[i] for i in linear_indices[:(4 - num_nonlinear_pair)]])

    fig, axs = plt.subplots(2, 2, figsize=(12, 10))
    fig.suptitle('Residual Plots for Selected Pair of Variables', fontsize=16)

    axs = axs.flatten()
    for idx, (selected_model, selected_pair) in enumerate(selected_models):
        predictions = selected_model.predict()
        residuals = selected_model.resid

        col_x_name = df.columns[selected_pair[0]]
        col_y_name = df.columns[selected_pair[1]]

        axs[idx].scatter(predictions, residuals)
        axs[idx].axhline(y=0, color='r', linestyle='--')
        axs[idx].set_xlabel('Predicted Values')
        axs[idx].set_ylabel('Residuals')
        axs[idx].set_title(f'{col_x_name} vs {col_y_name}')

    # Hide any unused subplots if less than 4 pairs were tested
    for idx in range(len(selected_models), 4):
        fig.delaxes(axs[idx])

    if not os.path.exists(path):
        os.makedirs(path)
    print(f"Saving residuals plot to {os.path.join(path, 'residuals_plot.jpg')}")
    fig.savefig(os.path.join(path, 'residuals_plot.jpg'))

    return global_state

# linearity_res = linearity_check(df = imputed_data, path = '/Users/fangnan/Library/CloudStorage/OneDrive-UCSanDiego/UCSD/ML Research/Causal Copilot/preprocess/stat_figures')
# print(linearity_res)


 # Gaussian error Checking
 #
 # Input: cleaned and transformed data & Linearity testing results
 # Output: testing results
def gaussian_check(df_raw, global_state):

    pval = []
    collect_result = []

    # Use information from global state
    linearity = global_state.statistics.linearity
    num_test = global_state.statistics.num_test
    alpha = global_state.statistics.alpha
    path = global_state.user_data.output_graph_dir

    selected_features = global_state.user_data.selected_features
    visual_selected_features = global_state.user_data.visual_selected_features

    if len(selected_features) >= 10:
        df = df_raw[visual_selected_features]
    else:
        df = df_raw

    m = df.shape[1]
    tot_pairs = m * (m - 1) / 2
    combinations_list = list(combinations(list(range(m)), 2))
    pair_num = min(int(tot_pairs), num_test)
    test_pairs = random.sample(combinations_list, pair_num)

    for i in range(pair_num):
        if linearity:
            x = df.iloc[:, test_pairs[i][0]]
            x = sm.add_constant(x).to_numpy()

            y = df.iloc[:, test_pairs[i][1]].to_numpy()

            model = sm.OLS(y, x)
            results = model.fit()
            residuals = results.resid
            collect_result.append((residuals, test_pairs[i]))

        elif not linearity:
            x = df.iloc[:, test_pairs[i][0]].to_numpy()
            y = df.iloc[:, test_pairs[i][1]].to_numpy()

            # Fit Lowess
            smoothed = lowess(y, x)
            smoothed_x = smoothed[:, 0]
            smoothed_y = smoothed[:, 1]
            smoothed_values = np.interp(x, smoothed_x, smoothed_y)
            residuals = y - smoothed_values

            collect_result.append((residuals, test_pairs[i]))

        # Shapiro-Wilk test - H0: Gaussian errors
        test = stats.shapiro(residuals)
        pval.append(test.pvalue)

        # Benjamini & Yekutieli procedure - True: reject H0 -- Gaussian error assumption is not satisfied
        corrected_result = multipletests(pval, alpha=alpha, method='fdr_by')[0]

        if corrected_result.sum() == 0:
            global_state.statistics.gaussian_error = True
            selected_results = collect_result[:4]
        else:
            global_state.statistics.gaussian_error = False
            non_gaussain_indices = [i for i, result in enumerate(corrected_result) if result]
            gaussian_indices = [i for i, result in enumerate(corrected_result) if not result]
            num_nongaussian_pair = len(non_gaussain_indices)

            if num_nongaussian_pair >= 4:
                selected_results = [collect_result[i] for i in non_gaussain_indices[:4]]
            else:
                selected_results = [collect_result[i] for i in non_gaussain_indices[:num_nongaussian_pair]]
                selected_results.extend([collect_result[i] for i in gaussian_indices[:(4 - num_nongaussian_pair)]])

    fig, axs = plt.subplots(2, 2, figsize=(12, 10))
    fig.suptitle('Q-Q Plots for Selected Pair of Variables', fontsize=16)
    axs = axs.flatten()
    for idx, (selected_results, selected_pair) in enumerate(selected_results):
        res = selected_results

        col_x_name = df.columns[selected_pair[0]]
        col_y_name = df.columns[selected_pair[1]]

        sm.qqplot(res, line='45', ax=axs[idx])
        axs[idx].set_title(f'{col_x_name} vs {col_y_name}')

    # Hide any unused subplots if less than 4 pairs were tested
    for idx in range(len(selected_results), 4):
        fig.delaxes(axs[idx])

    if not os.path.exists(path):
        os.makedirs(path)
    fig.savefig(os.path.join(path, 'qq_plot.jpg'))

    return global_state

# gaussian_res = gaussian_check(df = imputed_data, linearity = linearity_res, path='/Users/fangnan/Library/CloudStorage/OneDrive-UCSanDiego/UCSD/ML Research/Causal Copilot/preprocess/stat_figures')
#
# print(gaussian_res)

def heterogeneity_check(df: pd.DataFrame, heterogeneity_indicator: str = "domain_index"):
    '''
    :param df: imputed data in Pandas DataFrame format.
    :param test_pairs: maximum number of pairs to be tested.
    :param alpha: significance level.
    :return: indicator of heteroscedasticity.
    '''
    # check if there are multiple domain index
    if heterogeneity_indicator in df.columns:
        if df[heterogeneity_indicator].nunique() > 1:
            return True
    return False


def stationary_check(df: pd.DataFrame, max_test: int = 1000, alpha: float = 0.1):
    '''
    :param df: imputed data in Pandas DataFrame format.
    :param max_test: maximum number of test.
    :param alpha: significance level.
    :return: indicator of stationary.
    '''

    ADF_pval = []
    m = df.shape[1]

    if m > max_test:
        num_test = max_test
        index = random.sample(range(m), num_test)
    else:
        num_test = m
        index = range(num_test)

    for i in range(num_test):
        x = df.iloc[:, index[i]].to_numpy()

        # ADF test - H0: this series is non-stationary
        adf_test = adfuller(x)
        ADF_pval.append(adf_test[1])

        # Bonferroni correction
        # True: reject H0 -- this series is stationary
        # False: accept H0 -- this series is non-stationary
        corrected_ADF = multipletests(ADF_pval, alpha=alpha, method='bonferroni')[0]

        if corrected_ADF.sum() == m:
            check_result = {"Stationary": True}
            continue
        else:
            check_result = {"Stationary": False}
            break

    return check_result





def stat_info_collection(global_state):
    '''
    :param data: given tabular data in pandas dataFrame format.
    :param global_state: GlobalState object to update and use.
    :return: updated GlobalState object.
    '''
    if global_state.statistics.heterogeneous and global_state.statistics.domain_index is not None:
        # Drop the domain index column from the data
        domain_index = global_state.statistics.domain_index
        col_domain_index = global_state.user_data.raw_data[domain_index]
    else:
        col_domain_index = None

    data = global_state.user_data.raw_data[global_state.user_data.selected_features]
    n, m = data.shape

    # Update global state
    global_state.statistics.sample_size = n
    global_state.statistics.feature_number = m

    # Data pre-processing
    each_type, dataset_type = data_preprocess(clean_df = data, ts=global_state.statistics.time_series)

    # Update global state
    global_state.statistics.data_type = dataset_type["Data Type"]
    global_state.statistics.data_type_column = each_type

    # Imputation
    if global_state.statistics.missingness:
        imputed_data = imputation(df=data, column_type=each_type, ts=global_state.statistics.time_series)
    else:
        imputed_data = data

    # Check assumption for continuous data
    if global_state.statistics.data_type == "Continuous":
        if global_state.statistics.linearity is None:
            # Update global state
            global_state = linearity_check(df_raw=imputed_data, global_state=global_state)

        if global_state.statistics.gaussian_error is None:
            # Update global state
            global_state = gaussian_check(df_raw=imputed_data, global_state=global_state)

    else:
        global_state.statistics.linearity = False
        global_state.statistics.gaussian_error = False

    # Assumption checking for time-series data
    if global_state.statistics.time_series:
        global_state.statistics.linearity = False
        global_state.statistics.gaussian_error = False

        stationary_res = stationary_check(df=imputed_data, max_test=global_state.statistics.num_test, alpha=global_state.statistics.alpha)
        global_state.statistics.stationary = stationary_res["Stationary"]

        global_state.statistics.time_lag =time_series_lag_est(df=imputed_data, nlags = global_state.statistics.nlags)

    # merge the domain index column back to the data if it exists
    if col_domain_index is not None:
        imputed_data['domain_index'] = col_domain_index

    global_state.user_data.processed_data = imputed_data

    # Convert statistics to JSON for compatibility with existing code
    # stat_info_json = json.dumps(vars(global_state.statistics), indent=4)

    return global_state



def convert_stat_info_to_text(statistics):
    """
    Convert the statistical information from Statistics object to natural language.
    
    :param statistics: Statistics object containing statistical information about the dataset.
    :return: A string describing the dataset characteristics in natural language.
    """
    text = f"The dataset has the following characteristics:\n\n"
    text += f"Data Type: The overall data type is {statistics.data_type}.\n\n"
    text += f"The sample size is {statistics.sample_size} with {statistics.feature_number} features. "
    text += f"This dataset is {'time-series' if statistics.data_type == 'Time-series' else 'not time-series'} data. "
    text += f"Data Quality: {'There are' if statistics.missingness else 'There are no'} missing values in the dataset.\n\n"
    
    text += "Statistical Properties:\n"
    text += f"- Linearity: The relationships between variables {'are' if statistics.linearity else 'are not'} predominantly linear.\n"
    text += f"- Gaussian Errors: The errors in the data {'do' if statistics.gaussian_error else 'do not'} follow a Gaussian distribution.\n"
    text += f"- Heterogeneity: The dataset {'is' if statistics.heterogeneous else 'is not'} heterogeneous. \n\n"

    if statistics.domain_index is not None:
        text += f"If the data is heterogeneous, the column/variable {statistics.domain_index} is the domain index indicating the heterogeneity. "
        text += f"If the data is not heterogeneous, then the existed domain index is constant.\n\n"
    else:
        text += "\n\n"
        
    return text

def sparsity_check(df: pd.DataFrame):
    missing_vals = [np.nan]
    missing_mask = df.isin(missing_vals)

    ratio_record = {}
    for column in missing_mask:
        ratio_record[column] = missing_mask[column].mean()

    # LLM determine dropped features
    sparsity_dict = {'high': [k for k, v in ratio_record.items() if v >= 0.5], # ratio > 0.5
                    'moderate': [k for k, v in ratio_record.items() if 0.5 > v >= 0.3], # 0.5 > ratio >= 0.3
                    'low': [k for k, v in ratio_record.items() if 0 < v < 0.3] # ratio < 0.3
                    }
    return sparsity_dict<|MERGE_RESOLUTION|>--- conflicted
+++ resolved
@@ -118,11 +118,7 @@
 def llm_select_dropped_features(global_state, args):
     ratio_between_05_03 = [k for k, v in global_state.statistics.miss_ratio.items() if 0.5 > v >= 0.3]
 
-<<<<<<< HEAD
     client = OpenAI()
-=======
-    client = OpenAI(api_key=args.apikey)
->>>>>>> c7a5867e
     prompt = (f'Given the list of features of a dataset: {global_state.user_data.selected_features} \n\n,'
               f'which features listed below do you think may be potential confounders: \n\n {ratio_between_05_03}?'
               'Your response should be given in a list format, and the name of features should be exactly the same as the feature names I gave.'
